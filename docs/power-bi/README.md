--- conflicted
+++ resolved
@@ -53,11 +53,7 @@
 
 Microsoft offers several ways to analyze and report on your cloud costs. For quick exploration of subscriptions and billing accounts, we recommend starting with smart views in [Cost analysis](https://aka.ms/costanalysis/docs) in the Azure portal or Microsoft 365 admin center. When you need more control or to save and share charts, switch to customizable views.
 
-<<<<<<< HEAD
-When you need more advanced reporting or to merge with your own data, we recommend using Fabric, Power BI, or a custom or third-party solution. Use the following to determine the best approach for you:
-=======
 When you need more advanced reporting or to merge with your own data, we recommend using Microsoft Fabric, Power BI, or a custom or third-party solution. Use the following to determine the best approach for you:
->>>>>>> 7133fb62
 
 1. For costs under $2-5M in total<sup>1</sup> that don't need savings plan data, you can use the Cost Management connector for Power BI.
    - The connector uses existing raw cost data APIs and cannot scale to data sizes beyond $5M<sup>1</sup>.
@@ -77,45 +73,6 @@
 
 In general, we recommend starting with the Cost Management connector when getting started with Power BI reports. The most common reasons to switch to FinOps hubs are for additional account types and scopes or to enable more advanced capabilities. Use the following comparison to help you make the decision:
 
-<<<<<<< HEAD
-| Capabilities                                                 |                   Connector                   |       Exports<sup>4</sup>        |              FinOps hubs              | Microsoft Fabric<sup>5</sup> |
-| ------------------------------------------------------------ | :-------------------------------------------: | :------------------------------: | :-----------------------------------: | :--------------------------: |
-| Cost                                                         |                      $0                       |           ~$25 per $1M           |             ~$25 per $1M              |             TBD              |
-| Data storage                                                 |                   Power BI                    |        Data Lake Storage         |           Data Lake Storage           |      Data Lake Storage       |
-| Estimated maximum raw cost details per month<sup>1</sup>     |       $2M/mo (Pro)<br>$5M/mo (Premium)        | $2M/mo (Pro)<br>$5M/mo (Premium) |   $2M/mo (Pro)<br>$5M/mo (Premium)    |             TBD              |
-| Estimated maximum total with incremental refresh<sup>2</sup> |          $2M (Pro)<br>$5M (Premium)           |   $2M (Pro)<br>$65M (Premium)    |      $2M (Pro)<br>$65M (Premium)      |             TBD              |
-| Does not require a deployment                                |                      ✅                       |                ❌                |                  ✅                   |         ✅ (Exports)         |
-| Latest API version<sup>3</sup>                               |                      ❌                       |                ✅                |                  ✅                   |              ✅              |
-| Azure Government                                             |                      ❌                       |                ✅                |                  🔜                   |          ✅ (Hubs)           |
-| Azure China                                                  |                      ❌                       |                ✅                |                  🔜                   |          ✅ (Hubs)           |
-| Enterprise Agreement                                         |                      ✅                       |                ✅                |                  ✅                   |              ✅              |
-| Microsoft Customer Agreement                                 |                      ✅                       |                ✅                |                  ✅                   |              ✅              |
-| Microsoft Partner Agreement                                  |                      ✅                       |                ✅                |                  ✅                   |              ✅              |
-| Microsoft Online Services Agreement                          |                      ❌                       |                ❌                |           ❌ (if requested)           |              ❌              |
-| Billing accounts                                             |                      ✅                       |                ✅                |                  ✅                   |              ✅              |
-| Billing profiles                                             |                      ✅                       |                ✅                |                  ✅                   |              ✅              |
-| Invoice sections                                             |                      ❌                       |                ✅                |                  ✅                   |              ✅              |
-| CSP customers (partner only)                                 |                      ❌                       |                ✅                |                  ✅                   |              ✅              |
-| Management groups                                            |                      ❌                       |                ❌                |           ❌ (if requested)           |              ❌              |
-| Subscriptions                                                |                      ❌                       |                ✅                |                  ✅                   |              ✅              |
-| Resource groups                                              |                      ❌                       |                ✅                |                  ✅                   |              ✅              |
-| Supports savings plans<sup>3</sup>                           |                      ❌                       |                ✅                |                  ✅                   |              ✅              |
-| Supports savings plan recommendations                        |                      ❌                       |                🔜                |               🔜 (0.3)                |              🔜              |
-| Supports multiple scopes                                     |                      ❌                       |                ✅                |                  ✅                   |              ✅              |
-| Supports scopes in different tenants                         |                      ❌                       |                ❌                |               🔜 (0.2)                |          🔜 (Hubs)           |
-| Faster data load times                                       |                      ❌                       |                🔜                |                  ✅                   |          ✅ (Hubs)           |
-| Actual and amortized cost data                               |                      ✅                       |                ✅                |               🔜 (0.2)                |         ✅ (Exports)         |
-| Supports >$65M in cost details                               |                      ❌                       |                ❌                |               🔜 (0.3)                |              ✅              |
-| Analytical engine                                            |                      ❌                       |                ❌                |               🔜 (0.3)                |              ✅              |
-| Can be used outside of Power BI                              |                      ❌                       |                ✅                |                  ✅                   |              ✅              |
-| Learn more                                                   | [Learn more](https://aka.ms/costmgmt/powerbi) |                                  | [Learn more](../finops-hub/README.md) |
-
-_<sup>1) Power BI constraints are based on data size and processing time. Monitored spend estimations are for reference only. You may see different limits based on services you use and other datasets you ingest.</sup>_
-
-_<sup>2) The Cost Management connector for Power BI does not support incremental refresh, so the limits are the same as the per-month estimation. The FinOps hub estimate is based on incremental refresh being enabled, which requires additional configuration after your report is published.</sup>_
-
-_<sup>3) The Cost Management connector uses an old API version and does not include details for some features, like savings plans. Please use FinOps hubs for the latest version with all details.</sup>_
-=======
 | Capabilities                                        |            Connector             |       Exports<sup>1</sup>        |           FinOps hubs            | Microsoft Fabric<sup>2</sup> |
 | --------------------------------------------------- | :------------------------------: | :------------------------------: | :------------------------------: | :--------------------------: |
 | Cost                                                |                $0                |           ~$10 per $1M           |           ~$25 per $1M           |             TBD              |
@@ -160,11 +117,6 @@
 _<sup>4) The Cost Management connector for Power BI does not support incremental refresh, so the limits are the same as the per-month estimation. The FinOps hub estimate is based on incremental refresh being enabled, which requires additional configuration after your report is published.</sup>_
 
 _<sup>5) The Cost Management connector uses an old API version and does not include details for some features, like savings plans. Please use FinOps hubs for the latest version with all details.</sup>_
->>>>>>> 7133fb62
-
-_<sup>4) Support for raw exports requires a Cost Management preview feature available from [Cost Management Labs](https://aka.ms/costmgmt/trypreview). The FinOps toolkit does not support raw exports yet but will in a future release.</sup>_
-
-_<sup>5) Microsoft Fabric can connect to either raw exports or FinOps hubs. FinOps toolkit reports do not support Microsoft Fabric yet but will in a future release.</sup>_
 
 If you're not sure, start with the Cost Management connector. You will usually be able to tell if that works for you within the first 5-10 minutes. If you experience delays in pulling your data, try requesting fewer months. If you still experience issues, it's time to consider switching to FinOps hubs.
 
