--- conflicted
+++ resolved
@@ -61,11 +61,7 @@
 ### FinOps Open Cost and Usage Specification (FOCUS) commands (deprecated)
 
 <blockquote class="warning" markdown="1">
-<<<<<<< HEAD
-    _FOCUS commands were implemented before Microsoft Cost Management supported a native FOCUS export. Going forward, we recommend using the native export. These commands will remain available but will not be updated to support FOCUS 1.0-preview. If you have a scenario where you need a PowerShell converter, please leave feedback at https://aka.ms/ftk._
-=======
     _FOCUS commands were implemented before Microsoft Cost Management supported a native FOCUS export. Going forward, we recommend using the native export. These commands will remain available but will not be updated to support FOCUS 1.0-preview. If you have a scenario where you need a PowerShell converter, please leave feedback at [aka.ms/ftk](https://aka.ms/ftk)._
->>>>>>> 7133fb62
 </blockquote>
 
 - [ConvertTo-FinOpsSchema](ConvertTo-FinOpsSchema.md) – Converts Cost Management cost data to the FOCUS schema.
