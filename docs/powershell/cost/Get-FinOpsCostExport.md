---
layout: default
grand_parent: PowerShell
parent: Cost Management
title: Get-FinOpsCostExport
nav_order: 1
description: 'Get a list of Cost Management exports.'
permalink: /powershell/cost/Get-FinOpsCostExport
---

<span class="fs-9 d-block mb-4">Get-FinOpsCostExport</span>
Get a list of Cost Management exports.
{: .fs-6 .fw-300 }

[Syntax](#-syntax){: .btn .btn-primary .fs-5 .mb-4 .mb-md-0 .mr-4 }
[Examples](#-examples){: .btn .fs-5 .mb-4 .mb-md-0 .mr-4 }

<details open markdown="1">
   <summary class="fs-2 text-uppercase">On this page</summary>

- [🧮 Syntax](#-syntax)
- [📥 Parameters](#-parameters)
- [📤 Return value](#-return-value)
- [🌟 Examples](#-examples)
- [🧰 Related tools](#-related-tools)

</details>

---

The **Get-FinOpsCostExport** command gets a list of Cost Management exports for a given scope.

This command has been tested with the following API versions:

- 2023-07-01-preview (default) – Enables FocusCost and other datasets.
- 2023-08-01
- 2023-03-01

<br>

## 🧮 Syntax

```powershell
Get-FinOpsCostExport `
    [-Name <string>] `
    [-Scope <string>] `
    [-DataSet <string>] `
    [-StorageAccountId <string>] `
    [-StorageContainer <string>] `
    [-RunHistory] `
    [-ApiVersion <string>]
```

<br>

## 📥 Parameters

| Name                | Description                                                                                                         |
| ------------------- | ------------------------------------------------------------------------------------------------------------------- |
| `‑Name`             | Optional. Name of the export. Supports wildcards.                                                                   |
| `‑Scope`            | Optional. Resource ID of the scope the export was created for. If empty, defaults to current subscription context.  |
| `‑DataSet`          | Optional. Dataset to get exports for. Allowed values = "ActualCost", "AmortizedCost". Default = null (all exports). |
| `‑StorageAccountId` | Optional. Resource ID of the storage account to get exports for. Default = null (all exports).                      |
| `‑StorageContainer` | Optional. Name of the container to get exports for. Supports wildcards. Default = null (all exports).               |
| `‑RunHistory`       | Optional. Indicates whether the run history should be expanded. Default = false.                                    |
| `‑ApiVersion`       | Optional. API version to use when calling the Cost Management exports API. Default = 2023-07-01-preview.            |
<<<<<<< HEAD
=======

<br>

## 📤 Return value

### FinOpsCostExport object

| Property              | Type                         | JSON path                                                                    |
| --------------------- | ---------------------------- | ---------------------------------------------------------------------------- |
| `Name`                | String                       | `name`                                                                       |
| `Id`                  | String                       | `id`                                                                         |
| `Type`                | String                       | `type`                                                                       |
| `eTag`                | String                       | `eTag`                                                                       |
| `Description`         | String                       | `properties.exportDescription`                                               |
| `Dataset`             | String                       | `properties.definition.type`                                                 |
| `DatasetVersion`      | String                       | `properties.definition.configuration.dataVersion`                            |
| `DatasetFilters`      | String                       | `properties.definition.configuration.filter`                                 |
| `DatasetTimeFrame`    | String                       | `properties.definition.timeframe`                                            |
| `DatasetStartDate`    | DateTime                     | `properties.definition.timePeriod.from`                                      |
| `DatasetEndDate`      | DateTime                     | `properties.definition.timePeriod.to`                                        |
| `DatasetGranularity`  | String                       | `properties.definition.dataset.granularity`                                  |
| `ScheduleStatus`      | String                       | `properties.schedule.status`                                                 |
| `ScheduleRecurrence`  | String                       | `properties.schedule.recurrence`                                             |
| `ScheduleStartDate`   | DateTime                     | `properties.schedule.recurrencePeriod.from`                                  |
| `ScheduleEndDate`     | DateTime                     | `properties.schedule.recurrencePeriod.to`                                    |
| `NextRuntimeEstimate` | DateTime                     | `properties.nextRunTimeEstimate`                                             |
| `Format`              | String                       | `properties.format`                                                          |
| `StorageAccountId`    | String                       | `properties.deliveryInfo.destination.resourceId`                             |
| `StorageContainer`    | String                       | `properties.deliveryInfo.destination.container`                              |
| `StoragePath`         | String                       | `properties.deliveryInfo.destination.rootfolderpath`                         |
| `OverwriteData`       | Boolean                      | `properties.deliveryInfo.dataOverwriteBehavior` == "OverwritePreviousReport" |
| `PartitionData`       | Boolean                      | `properties.deliveryInfo.partitionData`                                      |
| `CompressionMode`     | String                       | `properties.deliveryInfo.compressionMode`                                    |
| `RunHistory`          | FinOpsCostExportRunHistory[] | `properties.runHistory.value`                                                |

### FinOpsCostExportRunHistory object

| Property        | Type     | JSON path                                                |
| --------------- | -------- | -------------------------------------------------------- |
| `Id`            | String   | `properties.runHistory.value[].id`                       |
| `ExecutionType` | String   | `properties.runHistory.value[].properties.executionType` |
| `FileName`      | String   | `properties.runHistory.value[].fileName`                 |
| `StartTime`     | DateTime | `properties.runHistory.value[].processingStartTime`      |
| `EndTime`       | DateTime | `properties.runHistory.value[].processingEndTime`        |
| `Status`        | String   | `properties.runHistory.value[].status`                   |
| `SubmittedBy`   | String   | `properties.runHistory.value[].submittedBy`              |
| `SubmittedTime` | DateTime | `properties.runHistory.value[].submittedTime`            |
>>>>>>> 7133fb62

<br>

## 🌟 Examples

### Get all cost exports for a subscription

```powershell
Get-FinOpsCostExport `
    -Scope "/subscriptions/00000000-0000-0000-0000-000000000000"
```

Gets all exports for a subscription. Does not include exports in nested resource groups.

### Get exports matching a wildcard name

```powershell
Get-FinOpsCostExport `
    -Name mtd* `
    -Scope "providers/Microsoft.Billing/billingAccounts/00000000"
```

Gets export with name matching wildcard mtd\* within the specified billing account scope. Does not include exports in nested resource groups.

### Get all amortized cost exports

```powershell
Get-FinOpsCostExport `
    -DataSet "AmortizedCost"
```

Gets all exports within the current context subscription scope and filtered by dataset AmortizedCost.

### Get exports using a specific storage account

```powershell
Get-FinOpsCostExport `
    -Scope "/subscriptions/00000000-0000-0000-0000-000000000000"`
    -StorageAccountId "/subscriptions/00000000-0000-0000-0000-000000000000/resourceGroups/MyResourceGroup/providers/Microsoft.Storage/storageAccounts/MyStorageAccount"
```

Gets all exports within the subscription scope filtered by a specific storage account.

### Get exports using a specific container

```powershell
Get-FinOpsCostExport `
    -Scope "/subscriptions/00000000-0000-0000-0000-000000000000" `
    -StorageContainer "MyContainer*"
```

Gets all exports within the subscription scope for a specific container. Supports wildcard.

### Get exports using a specific API version

```powershell
Get-FinOpsCostExport `
    -Scope "/subscriptions/00000000-0000-0000-0000-000000000000"
    -StorageContainer "mtd*"
    -ApiVersion "2023-08-01"
    -StorageContainer "MyContainer*"
```

Gets all exports within the subscription scope for a container matching wildcard pattern and using a specific API version.
<br>

---

## 🧰 Related tools

{% include tools.md hubs="1" pbi="1" %}

<br><|MERGE_RESOLUTION|>--- conflicted
+++ resolved
@@ -64,8 +64,6 @@
 | `‑StorageContainer` | Optional. Name of the container to get exports for. Supports wildcards. Default = null (all exports).               |
 | `‑RunHistory`       | Optional. Indicates whether the run history should be expanded. Default = false.                                    |
 | `‑ApiVersion`       | Optional. API version to use when calling the Cost Management exports API. Default = 2023-07-01-preview.            |
-<<<<<<< HEAD
-=======
 
 <br>
 
@@ -113,7 +111,6 @@
 | `Status`        | String   | `properties.runHistory.value[].status`                   |
 | `SubmittedBy`   | String   | `properties.runHistory.value[].submittedBy`              |
 | `SubmittedTime` | DateTime | `properties.runHistory.value[].submittedTime`            |
->>>>>>> 7133fb62
 
 <br>
 
