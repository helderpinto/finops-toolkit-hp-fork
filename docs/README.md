# 📗 FinOps toolkit documentation

![Version 0.0.1](https://img.shields.io/badge/version-v0.0.1-darkgreen)
&nbsp;
[![Go to issue](https://img.shields.io/github/issues/detail/title/microsoft/cloud-hubs/104?label=roadmap)](https://github.com/microsoft/cloud-hubs/issues/104)

The FinOps toolkit is a collection of customizable Azure Resource Manager (ARM) templates used to deploy FinOps solutions that automate and extend native Microsoft Cost Management capabilities. This includes:

- Starter kits that help you get up and running with Cost Management.
- Automation scripts to streamline cost management and optimization at scale.
- Advanced solutions to facilitate building custom capabilities.

On this page:

<<<<<<< HEAD
- [Summary](#summary)
- [Create a new hub](#create-a-new-hub)
- [Get started with hubs](#get-started-with-hubs)
- [Roadmap](#roadmap)
- [Get involved](#get-involved)
- [Changelog](#changelog)
=======
- [🧰 Available tools](#-available-tools)
- [🗺️ Roadmap](#️-roadmap)
- [👩‍💻 Get involved](#-get-involved)
- [📜 Changelog](#-changelog)
>>>>>>> a933cd4e

---

## 🧰 Available tools

<<<<<<< HEAD
Once deployed, you can create new exports in Cost Management and use out of the box Power BI reports to customize and share reports with your stakeholders.

<img alt="Screenshot of the cost summary report" style="max-width:200px" src="https://user-images.githubusercontent.com/399533/216882658-45f026f1-c895-48ca-81e2-35765af8e29e.png">
<img alt="Screenshot of the services cost report" style="max-width:200px" src="https://user-images.githubusercontent.com/399533/216882700-4e04b589-0580-4e49-9b40-9f5948792975.png">
<img alt="Screenshot of the commitment-based discounts coverage report" style="max-width:200px" src="https://user-images.githubusercontent.com/399533/216882916-bb7ecfa3-d092-4ae2-88e1-7a0425c14dca.png">

<br>

## Create a new hub

1. [Deploy the **finops-hub** template](./deploy).
2. [Create a new cost export](https://learn.microsoft.com/azure/cost-management-billing/costs/tutorial-export-acm-data?tabs=azure-portal) using the following settings:
   - **Metric** = `Amortized cost`
   - **Export type** = `Daily export of month-to-date costs`
     > 💡 _**Tip:** Configuring a daily export starts in the current month. If you want to backfill historical data, create a one-time export and set the start/end dates to the desired date range._
   - **Storage account** = (Use subscription/resource from step 1)
   - **Container** = `ms-cm-exports`
   - **Directory** = (Use the resource ID of the scope you're exporting, but remove the first "/")
     > ℹ️ _You are welcome to use any directory name you want. Using the scope ID is how we plan to do it in order to avoid collisions. You will see this added in a future release._
3. Run your export.
   - Exports can take up to a day to show up after first created.
   - Use the **Run now** command at the top of the Cost Management Exports page.
   - Your data should be available within 15 minutes or so, depending on how big your account is.
4. Download one or more of the available Power BI starter templates:
   - [Cost summary](./reports/cost-summary.md) for standard cost roll-ups.
   - [Commitment discounts](./reports/commitment-discounts.md) for commitment-based savings utilization and coverage.
5. [Connect Power BI to your hub](./reports/README.md#setup-a-finops-toolkit-report)

> ![Version 0.0.2](https://img.shields.io/badge/version-0.0.2-lightgrey) &nbsp; ![Status: Proposed](https://img.shields.io/badge/status-proposed-lightgrey) &nbsp;<sup>→</sup>&nbsp; [![Go to issue](https://img.shields.io/github/issues/detail/state/microsoft/cloud-hubs/60)](https://github.com/microsoft/cloud-hubs/issues/60)
>
> 🆕 _Remove steps 2 and 3 when we have self-managed exports._

<br>

## Get started with hubs

After deploying a hub instance, there are several ways for you to get started:

1. Customize the built-in Power BI reports.

   Our Power BI reports are starter templates and intended to be customized. We encourage you to customize as needed. [Learn more](./reports).

2. Create your own Power BI reports.

   If you'd like to create your own reports or add cost data to an existing report, you can either [copy queries from a toolkit report](./reports/README.md#setup-a-finops-toolkit-report) or [connect manually](./reports/README.md#connect-manually) using the Azure Data Lake Storage Gen2 connector.

   <!-- NOTE TO CONTRIBUTORS: Keep this info note in sync with the same one under #3 below. -->

   > ℹ️ _The schema may change multiple times before the 0.1 release. We will ensure Power BI reports have backwards compatibility, but if you access data directly, you may run into breaking changes with new releases. Familiarize yourself with [upcoming releases](https://aka.ms/finops/toolkit/roadmap) and review the [changelog](changelog.md) for breaking changes before you update._

3. Access the cost data from custom tools.

   Cost data is stored in an [Azure Data Lake Storage Gen2](https://learn.microsoft.com/azure/storage/blobs/data-lake-storage-introduction) account. You can use any tool that supports Azure Data Lake Storage Gen2 to access the data. Refer to the [data dictionary](./data-dictionary.md) for details about available columns.

   <!-- NOTE TO CONTRIBUTORS: Keep this info note in sync with the same one under #2 above. -->

   > ℹ️ _The schema may change multiple times before the 0.1 release. We will ensure Power BI reports have backwards compatibility, but if you access data directly, you may run into breaking changes with new releases. Familiarize yourself with [upcoming releases](https://aka.ms/finops/toolkit/roadmap) and review the [changelog](changelog.md) for breaking changes before you update._

4. Apply cost allocation logic, augment, or manipulate your cost data using Data Factory.

   [Data Factory](https://learn.microsoft.com/azure/data-factory/introduction) is used to ingest and transform data. We recommend using Data Factory as a cost-efficient solution to apply custom logic to your cost data. Use a consistent prefix for custom pipelines to ensure they don't overlap with new pipelines. Refer to [data processing](./data-processing.md) for details about how data is processed.

   > ⚠️ _Keep in mind this is the primary area we are planning to evolve in [upcoming FinOps toolkit releases](https://aka.ms/finops/toolkit/roadmap). Please familiarize yourself with our roadmap to avoid conflicts with future updates. Consider [contributing to the project](../CONTRIBUTING.md) to add support for new scenarios to avoid conflicts._
   >
   > ![Version 0.0.1](https://img.shields.io/badge/version-0.0.1-lightgrey) &nbsp; ![Status: In progress](https://img.shields.io/badge/status-in_progress-blue) &nbsp;<sup>→</sup>&nbsp; [![Go to issue](https://img.shields.io/github/issues/detail/state/microsoft/cloud-hubs/59)](https://github.com/microsoft/cloud-hubs/issues/59)
   >
   > 🆕 _Add the following sentences to the description (before "Use a consistent prefix"):_
   >
   > Do not modify built-in pipelines or data in the **ms-cm-exports** container. Create a custom pipeline that monitors new data in the **ingestion** container.

5. Generate custom alerts using Power Automate.

   You have many options for generating custom alerts. [Power Automate](https://powerautomate.microsoft.com/connectors/details/shared_azureblob/azure-blob-storage) is a great option for people who are new to automation but you can also use [Data Factory](https://learn.microsoft.com/azure/data-factory/introduction), [Functions](https://learn.microsoft.com/azure/azure-functions/functions-overview), or any other service that supports custom code or direct access to data in Azure Data Lake Storage Gen2.

No matter what you choose to do, we recommend creating a new bicep module to support updating your solution. You can reference `finops-hub/main.bicep` or `hub.bicep` directly to ensure you can apply new updates as they're released.

If you need to change `hub.bicep`, be sure to track those changes and re-apply them when upgrading to the latest release. We generally don't recommend modifying the template or modules directly to avoid conflicts with future updates. Instead, consider contributing those changes back to the open source project. [Learn more](../CONTRIBUTING.md).

> ![Version 0.0.2](https://img.shields.io/badge/version-0.0.2-lightgrey) &nbsp; ![Status: Proposed](https://img.shields.io/badge/status-proposed-lightgrey) &nbsp;<sup>→</sup>&nbsp; [![Go to issue](https://img.shields.io/github/issues/detail/state/microsoft/cloud-hubs/60)](https://github.com/microsoft/cloud-hubs/issues/60)
>
> 🆕 _Change the notes for storage to: Data is ingested into the `ms-cm-exports` container and transformed when moved into the `ingestion` container. Do not store use the `ms-cm-exports` container for anything other than Cost Management exports. If manipulating data, please do that in the `ingestion` container after the transform pipeline completes. Don't remove or rename columns, as that can break Power BI reports._

If you access data in storage or are creating or customizing Power BI reports, please refer to the [data dictionary](data-dictionary.md) for details about the available columns.
=======
- [FinOps hubs](./finops-hub) – Open, extensible, and scalable cost reporting.
- [Cost optimization workbook](./optimization-workbook) – Central hub for cost optimization.

### In development

- [Bicep Registry modules](./bicep-registry) – Official repository for Bicep modules.

Looking for more? See what's coming in the [Toolkit v1 release](https://github.com/microsoft/cloud-hubs/issues/104).
>>>>>>> a933cd4e

<br>

## 🗺️ Roadmap

We track the short-term roadmap for FinOps toolkit as [releases](https://github.com/microsoft/cloud-hubs/labels/Type%3A%20Release%20%F0%9F%9A%80). Each release includes overarching goals, tasks broken down into sub-releases, links to discussions for each sub-release, and tentative stretch tasks.

Please use [discussions](https://github.com/microsoft/cloud-hubs/discussions) if you have questions, comments, or requests for any specific release.

<br>

## 👩‍💻 Get involved

FinOps toolkit is an open source project. We have many ideas on the long-term vision, but are more interested in learning from you and seeing how the community drives the product. There are many ways you can contribute to the project from participating in discussions and requesting features to reviewing and submitting pull requests. To get started, refer to our [Contribution guide](../CONTRIBUTING.md).

<br>

## 📜 Changelog

All the main changes are tracked within the [Changelog](./changelog.md). For additional details, refer to the [commit history](https://github.com/microsoft/cloud-hubs/commits/main).<|MERGE_RESOLUTION|>--- conflicted
+++ resolved
@@ -12,109 +12,15 @@
 
 On this page:
 
-<<<<<<< HEAD
-- [Summary](#summary)
-- [Create a new hub](#create-a-new-hub)
-- [Get started with hubs](#get-started-with-hubs)
-- [Roadmap](#roadmap)
-- [Get involved](#get-involved)
-- [Changelog](#changelog)
-=======
 - [🧰 Available tools](#-available-tools)
 - [🗺️ Roadmap](#️-roadmap)
 - [👩‍💻 Get involved](#-get-involved)
 - [📜 Changelog](#-changelog)
->>>>>>> a933cd4e
 
 ---
 
 ## 🧰 Available tools
 
-<<<<<<< HEAD
-Once deployed, you can create new exports in Cost Management and use out of the box Power BI reports to customize and share reports with your stakeholders.
-
-<img alt="Screenshot of the cost summary report" style="max-width:200px" src="https://user-images.githubusercontent.com/399533/216882658-45f026f1-c895-48ca-81e2-35765af8e29e.png">
-<img alt="Screenshot of the services cost report" style="max-width:200px" src="https://user-images.githubusercontent.com/399533/216882700-4e04b589-0580-4e49-9b40-9f5948792975.png">
-<img alt="Screenshot of the commitment-based discounts coverage report" style="max-width:200px" src="https://user-images.githubusercontent.com/399533/216882916-bb7ecfa3-d092-4ae2-88e1-7a0425c14dca.png">
-
-<br>
-
-## Create a new hub
-
-1. [Deploy the **finops-hub** template](./deploy).
-2. [Create a new cost export](https://learn.microsoft.com/azure/cost-management-billing/costs/tutorial-export-acm-data?tabs=azure-portal) using the following settings:
-   - **Metric** = `Amortized cost`
-   - **Export type** = `Daily export of month-to-date costs`
-     > 💡 _**Tip:** Configuring a daily export starts in the current month. If you want to backfill historical data, create a one-time export and set the start/end dates to the desired date range._
-   - **Storage account** = (Use subscription/resource from step 1)
-   - **Container** = `ms-cm-exports`
-   - **Directory** = (Use the resource ID of the scope you're exporting, but remove the first "/")
-     > ℹ️ _You are welcome to use any directory name you want. Using the scope ID is how we plan to do it in order to avoid collisions. You will see this added in a future release._
-3. Run your export.
-   - Exports can take up to a day to show up after first created.
-   - Use the **Run now** command at the top of the Cost Management Exports page.
-   - Your data should be available within 15 minutes or so, depending on how big your account is.
-4. Download one or more of the available Power BI starter templates:
-   - [Cost summary](./reports/cost-summary.md) for standard cost roll-ups.
-   - [Commitment discounts](./reports/commitment-discounts.md) for commitment-based savings utilization and coverage.
-5. [Connect Power BI to your hub](./reports/README.md#setup-a-finops-toolkit-report)
-
-> ![Version 0.0.2](https://img.shields.io/badge/version-0.0.2-lightgrey) &nbsp; ![Status: Proposed](https://img.shields.io/badge/status-proposed-lightgrey) &nbsp;<sup>→</sup>&nbsp; [![Go to issue](https://img.shields.io/github/issues/detail/state/microsoft/cloud-hubs/60)](https://github.com/microsoft/cloud-hubs/issues/60)
->
-> 🆕 _Remove steps 2 and 3 when we have self-managed exports._
-
-<br>
-
-## Get started with hubs
-
-After deploying a hub instance, there are several ways for you to get started:
-
-1. Customize the built-in Power BI reports.
-
-   Our Power BI reports are starter templates and intended to be customized. We encourage you to customize as needed. [Learn more](./reports).
-
-2. Create your own Power BI reports.
-
-   If you'd like to create your own reports or add cost data to an existing report, you can either [copy queries from a toolkit report](./reports/README.md#setup-a-finops-toolkit-report) or [connect manually](./reports/README.md#connect-manually) using the Azure Data Lake Storage Gen2 connector.
-
-   <!-- NOTE TO CONTRIBUTORS: Keep this info note in sync with the same one under #3 below. -->
-
-   > ℹ️ _The schema may change multiple times before the 0.1 release. We will ensure Power BI reports have backwards compatibility, but if you access data directly, you may run into breaking changes with new releases. Familiarize yourself with [upcoming releases](https://aka.ms/finops/toolkit/roadmap) and review the [changelog](changelog.md) for breaking changes before you update._
-
-3. Access the cost data from custom tools.
-
-   Cost data is stored in an [Azure Data Lake Storage Gen2](https://learn.microsoft.com/azure/storage/blobs/data-lake-storage-introduction) account. You can use any tool that supports Azure Data Lake Storage Gen2 to access the data. Refer to the [data dictionary](./data-dictionary.md) for details about available columns.
-
-   <!-- NOTE TO CONTRIBUTORS: Keep this info note in sync with the same one under #2 above. -->
-
-   > ℹ️ _The schema may change multiple times before the 0.1 release. We will ensure Power BI reports have backwards compatibility, but if you access data directly, you may run into breaking changes with new releases. Familiarize yourself with [upcoming releases](https://aka.ms/finops/toolkit/roadmap) and review the [changelog](changelog.md) for breaking changes before you update._
-
-4. Apply cost allocation logic, augment, or manipulate your cost data using Data Factory.
-
-   [Data Factory](https://learn.microsoft.com/azure/data-factory/introduction) is used to ingest and transform data. We recommend using Data Factory as a cost-efficient solution to apply custom logic to your cost data. Use a consistent prefix for custom pipelines to ensure they don't overlap with new pipelines. Refer to [data processing](./data-processing.md) for details about how data is processed.
-
-   > ⚠️ _Keep in mind this is the primary area we are planning to evolve in [upcoming FinOps toolkit releases](https://aka.ms/finops/toolkit/roadmap). Please familiarize yourself with our roadmap to avoid conflicts with future updates. Consider [contributing to the project](../CONTRIBUTING.md) to add support for new scenarios to avoid conflicts._
-   >
-   > ![Version 0.0.1](https://img.shields.io/badge/version-0.0.1-lightgrey) &nbsp; ![Status: In progress](https://img.shields.io/badge/status-in_progress-blue) &nbsp;<sup>→</sup>&nbsp; [![Go to issue](https://img.shields.io/github/issues/detail/state/microsoft/cloud-hubs/59)](https://github.com/microsoft/cloud-hubs/issues/59)
-   >
-   > 🆕 _Add the following sentences to the description (before "Use a consistent prefix"):_
-   >
-   > Do not modify built-in pipelines or data in the **ms-cm-exports** container. Create a custom pipeline that monitors new data in the **ingestion** container.
-
-5. Generate custom alerts using Power Automate.
-
-   You have many options for generating custom alerts. [Power Automate](https://powerautomate.microsoft.com/connectors/details/shared_azureblob/azure-blob-storage) is a great option for people who are new to automation but you can also use [Data Factory](https://learn.microsoft.com/azure/data-factory/introduction), [Functions](https://learn.microsoft.com/azure/azure-functions/functions-overview), or any other service that supports custom code or direct access to data in Azure Data Lake Storage Gen2.
-
-No matter what you choose to do, we recommend creating a new bicep module to support updating your solution. You can reference `finops-hub/main.bicep` or `hub.bicep` directly to ensure you can apply new updates as they're released.
-
-If you need to change `hub.bicep`, be sure to track those changes and re-apply them when upgrading to the latest release. We generally don't recommend modifying the template or modules directly to avoid conflicts with future updates. Instead, consider contributing those changes back to the open source project. [Learn more](../CONTRIBUTING.md).
-
-> ![Version 0.0.2](https://img.shields.io/badge/version-0.0.2-lightgrey) &nbsp; ![Status: Proposed](https://img.shields.io/badge/status-proposed-lightgrey) &nbsp;<sup>→</sup>&nbsp; [![Go to issue](https://img.shields.io/github/issues/detail/state/microsoft/cloud-hubs/60)](https://github.com/microsoft/cloud-hubs/issues/60)
->
-> 🆕 _Change the notes for storage to: Data is ingested into the `ms-cm-exports` container and transformed when moved into the `ingestion` container. Do not store use the `ms-cm-exports` container for anything other than Cost Management exports. If manipulating data, please do that in the `ingestion` container after the transform pipeline completes. Don't remove or rename columns, as that can break Power BI reports._
-
-If you access data in storage or are creating or customizing Power BI reports, please refer to the [data dictionary](data-dictionary.md) for details about the available columns.
-=======
 - [FinOps hubs](./finops-hub) – Open, extensible, and scalable cost reporting.
 - [Cost optimization workbook](./optimization-workbook) – Central hub for cost optimization.
 
@@ -123,7 +29,6 @@
 - [Bicep Registry modules](./bicep-registry) – Official repository for Bicep modules.
 
 Looking for more? See what's coming in the [Toolkit v1 release](https://github.com/microsoft/cloud-hubs/issues/104).
->>>>>>> a933cd4e
 
 <br>
 
