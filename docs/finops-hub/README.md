---
layout: default
title: FinOps hubs
has_children: true
nav_order: 20
description: 'Reliable, trustworthy platform for cost analytics, insights, and optimization.'
permalink: /hubs
---

<span class="fs-9 d-block mb-4">FinOps hubs</span>
Open, extensible, and scalable cost governance for the enterprise.
{: .fs-6 .fw-300 }

[Deploy](#-create-a-new-hub){: .btn .btn-primary .fs-5 .mb-4 .mb-md-0 .mr-4 }
[Learn more](#️-why-finops-hubs){: .btn .fs-5 .mb-4 .mb-md-0 .mr-4 }

<details open markdown="1">
   <summary class="fs-2 text-uppercase">On this page</summary>

- [🙋‍♀️ Why FinOps hubs?](#️-why-finops-hubs)
- [🌟 Benefits](#-benefits)
- [📦 What's included](#-whats-included)
- [➕ Create a new hub](#-create-a-new-hub)
- [🛫 Get started with hubs](#-get-started-with-hubs)
<<<<<<< HEAD
- [⏭️ Next steps](#️-next-steps)
=======
- [🔐 Required permissions](#-required-permissions)
- [🧰 Related tools](#-related-tools)
>>>>>>> 7133fb62

</details>

---

FinOps hubs are a reliable, trustworthy platform for cost analytics, insights, and optimization – virtual command centers for leaders throughout the organization to report on, monitor, and optimize cost based on their organizational needs. FinOps hubs focus on 3 core design principles:

- **Be the standard**<br>_<sup>Strive to be the principal embodiment of the FinOps Framework.</sup>_
- **Built for scale**<br>_<sup>Designed to support the largest accounts and organizations.</sup>_
- **Open and extensible**<br>_<sup>Embrace the ecosystem and prioritize enabling the platform.</sup>_

We are very early in our journey. Today, FinOps hubs extend Cost Management by exporting cost details to a consolidated storage account and addressing a few of the inherent limitations that make exports more difficult to use. In their most basic form, FinOps hubs enable more Power BI reporting options. On the more advanced end, FinOps hubs are a foundation for you to build your own cost management and optimization solution.

<blockquote class="highlight-green-title" markdown="1">
  💵 Estimated cost: $25 per $1M in cost

Exact cost of the solution may vary. Cost is primarily for data storage and number of times data is ingested. Pipelines will run once a day per export.

</blockquote>

<br>

## 🙋‍♀️ Why FinOps hubs?

Many organizations that use Microsoft Cost Management eventually hit a wall where they need some capability that isn't natively available. When they do, their only options are to leverage one of the many third party tools or build something from scratch. While the cost management tooling ecosystem is rich and vast with many great options, they may be overkill or perhaps they don't solve specific needs. In these cases, organizations export cost data and build a custom solution. But this comes with many challenges, as these organizations are not generally staffed with the data engineers needed to design, build, and maintain a scalable data platform. FinOps hubs seeks to provide that foundation to streamline efforts in getting up and running with your own homegrown cost management solution.

FinOps hubs will streamline implementing the FinOps Framework, are being designed to scale to meet the largest enterprise needs, and will be open and extensible to support building custom solutions without the hassle of building the backend data store. FinOps hubs are designed for and by the community. Please join the discussion and let us know what you'd like to see next or learn how to contribute and be a part of the team.

[Join the conversation](https://github.com/microsoft/finops-toolkit/discussions){: .btn .mt-2 .mb-4 .mb-md-0 .mr-4 }
[Learn how to contribute](https://github.com/microsoft/finops-toolkit/blob/dev/CONTRIBUTING.md){: .btn .mt-2 .mb-4 .mb-md-0 .mr-4 }

<br>

## 🌟 Benefits

- Clean up duplicated data in daily Cost Management exports (and save money on storage).
- Convert exported data to parquet for faster data access.
- Connect Power BI to subscriptions, resource groups, and other scopes.
- Connect Power BI to Azure Government and Azure China.
- Connect Power BI to Microsoft Online Services Agreement (MOSA) subscriptions<sup>1</sup>.
- Report on multiple subscriptions, resource groups, or billing accounts.
- Streamlined deployment and management with PowerShell.
- Full alignment with the [FinOps Open Cost and Usage Specification (FOCUS)](../focus/README.md).
- _Coming soon: Ingest data from subscriptions in multiple tenants into a single storage account._
- _Coming soon: Ingest data into Azure Data Explorer._

_<sup>1) MOSA (or PAYG) subscriptions are only supported in FinOps hubs 0.1.x. FinOps hubs 0.2 requires FOCUS cost data from Cost Management exports, which are not supported for MOSA subscriptions. Please contact support about transitioning to a Microsoft Customer Agreement account.</sup>_

<br>

## 📦 What's included

The FinOps hub template includes the following resources:

- Storage account (Data Lake Storage Gen2) to hold all cost data.
- Data Factory instance to manage data ingestion and cleanup.
- Key Vault to store the Data Factory system managed identity credentials.

Once deployed, you can report on the data in Power BI or by connecting to the storage account directly.

<<<<<<< HEAD
<img
   alt="Screenshot of the cost summary report"
   style="max-width:200px"
   src="https://user-images.githubusercontent.com/399533/216882658-45f026f1-c895-48ca-81e2-35765af8e29e.png">
<img
   alt="Screenshot of the services cost report"
   style="max-width:200px"
   src="https://user-images.githubusercontent.com/399533/216882700-4e04b589-0580-4e49-9b40-9f5948792975.png">
<img
   alt="Screenshot of the commitment-based discounts coverage report"
   style="max-width:200px"
   src="https://user-images.githubusercontent.com/399533/216882916-bb7ecfa3-d092-4ae2-88e1-7a0425c14dca.png">
=======
<img alt="Screenshot of the cost summary report" style="max-width:200px" src="https://user-images.githubusercontent.com/399533/216882658-45f026f1-c895-48ca-81e2-35765af8e29e.png">
<img alt="Screenshot of the services cost report" style="max-width:200px" src="https://user-images.githubusercontent.com/399533/216882700-4e04b589-0580-4e49-9b40-9f5948792975.png">
<img alt="Screenshot of the commitment discounts coverage report" style="max-width:200px" src="https://user-images.githubusercontent.com/399533/216882916-bb7ecfa3-d092-4ae2-88e1-7a0425c14dca.png">
>>>>>>> 7133fb62

[Browse reports](../power-bi/README.md){: .btn .mt-2 .mb-4 .mb-md-0 .mr-4 }
[See the template](./template.md){: .btn .mt-2 .mb-4 .mb-md-0 .mr-4 }

<br>

## ➕ Create a new hub

<<<<<<< HEAD
1. **Register resource providers.**

   FinOps hubs use Event Grid and Cost Management behind the scenes. Before you deploy your template, register the `Microsoft.EventGrid` and `Microsoft.CostManagementExports` resource providers.

   [Learn more](https://docs.microsoft.com/azure/azure-resource-manager/management/resource-providers-and-types#register-resource-provider)

2. **Deploy your FinOps hub.**

   [![Deploy To Azure](https://raw.githubusercontent.com/Azure/azure-quickstart-templates/master/1-CONTRIBUTION-GUIDE/images/deploytoazure.svg?sanitize=true)](https://aka.ms/finops/hubs/deploy) &nbsp; [![Deploy To Azure US Gov](https://raw.githubusercontent.com/Azure/azure-quickstart-templates/master/1-CONTRIBUTION-GUIDE/images/deploytoazuregov.svg?sanitize=true)](https://aka.ms/finops/hubs/deploy/gov)<!-- &nbsp; [![Deploy To Azure China](https://raw.githubusercontent.com/Azure/azure-quickstart-templates/master/1-CONTRIBUTION-GUIDE/images/deploytoazurechina.svg?sanitize=true)](https://aka.ms/finops/hubs/deploy/china)-->

   [Learn more](../deploy/README.md)

3. **Configure scopes to monitor.**

   FinOps hubs use Cost Management exports to load the cost data you want to monitor. You can configure exports manually or grant access to your hub to manage exports for you.

   [Learn more](./configure-scopes.md)

4. **Connect to your data.**

   You can connect to your data from any system that supports Azure storage. For ideas, see [get started with hubs](#-get-started-with-hubs) below. We recommend using pre-built Power BI starter templates to get started quickly.

   [Learn more](./reports/README.md#setup-a-finops-hub-report)
=======
1. Register the Microsoft.EventGrid and Microsoft.CostManagementExports resource providers. See [Register a resource provider](https://docs.microsoft.com/azure/azure-resource-manager/management/resource-providers-and-types#register-resource-provider) for details.
2. [Deploy the **finops-hub** template](../resources/deploy.md).

   [![Deploy To Azure](https://raw.githubusercontent.com/Azure/azure-quickstart-templates/master/1-CONTRIBUTION-GUIDE/images/deploytoazure.svg?sanitize=true)](https://aka.ms/finops/hubs/deploy) &nbsp; [![Deploy To Azure US Gov](https://raw.githubusercontent.com/Azure/azure-quickstart-templates/master/1-CONTRIBUTION-GUIDE/images/deploytoazuregov.svg?sanitize=true)](https://aka.ms/finops/hubs/deploy/gov) &nbsp; [![Deploy To Azure China](https://raw.githubusercontent.com/Azure/azure-quickstart-templates/master/1-CONTRIBUTION-GUIDE/images/deploytoazurechina.svg?sanitize=true)](https://aka.ms/finops/hubs/deploy/china)

3. [Create a new FOCUS cost export](https://aka.ms/exportsv2) using the following settings:

   <!-- TODO: Replace the portal link with the docs link when exports v2 docs are available.
   1. [Create a new FOCUS cost export](https://learn.microsoft.com/azure/cost-management-billing/costs/tutorial-export-acm-data?tabs=azure-portal) using the following settings:
   -->

   - **Type of data** = `Cost and usage details (FOCUS)`
     <blockquote class="important" markdown="1">
       _FinOps hubs 0.2 requires FOCUS cost data. While FOCUS is fully supported, the option to export FOCUS cost data from Cost Management is currently in preview and has not rolled out to everyone yet. In order to create and manage FOCUS exports, please use the [Exports preview link](https://aka.ms/exportsv2)._
     </blockquote>
   - **Dataset version** = `1.0-preview (v1)`
   - **Frequency** = `Daily export of month-to-date costs`
     <blockquote class="tip" markdown="1">
       _Configuring a daily export starts in the current month. If you want to backfill historical data, create a one-time export and set the start/end dates to the desired date range._
     </blockquote>
   - **File partitioning** = On
   - **Storage account** = (Use subscription/resource from step 1)
   - **Container** = `msexports`
   - **Directory** = (Use the resource ID of the scope<sup>1</sup> you're exporting without the first "/")

4. Run your export.
   - Exports can take up to a day to show up after first created.
   - Use the **Run now** command at the top of the Cost Management Exports page.
   - Your data should be available within 15 minutes or so, depending on how big your account is.
5. Download one or more of the available Power BI starter templates from the [latest release](https://github.com/microsoft/finops-toolkit/releases):
   - [Cost summary](../power-bi/cost-summary.md) for standard cost roll-ups.
   - [Commitment discounts](../power-bi/commitment-discounts.md) for commitment-based savings utilization and coverage.
6. [Connect Power BI to your hub](../power-bi/README.md#-connect-to-your-data)

If you run into any issues, see [Troubleshooting Power BI reports](../resources/troubleshooting.md).

_<sup>1) A "scope" is an Azure construct that contains resources or enables purchasing services, like a resource group, subscription, management group, or billing account. The resource ID for a scope will be the Azure Resource Manager URI that identifies the scope (e.g., "/subscriptions/###" for a subscription or "/providers/Microsoft.Billing/billingAccounts/###" for a billing account). To learn more, see [Understand and work with scopes](https://aka.ms/costmgmt/scopes).</sup>_
>>>>>>> 7133fb62

<br>

## 🛫 Get started with hubs

After deploying a hub instance, there are several ways for you to get started:

1. Customize the pre-built Power BI reports.

   Our Power BI reports are starter templates and intended to be customized. We encourage you to customize as needed. [Learn more](../power-bi/README.md).

2. Create your own Power BI reports.

   If you'd like to create your own reports or add cost data to an existing report, you can either [copy queries from a pre-built report](../power-bi/README.md#setup-a-finops-hub-report) or [connect manually](../power-bi/README.md#connect-manually) using the Azure Data Lake Storage Gen2 connector.

3. Connect to Microsoft Fabric for advanced queries.

   If you use OneLake in Microsoft Fabric, you can create a shortcut to the `ingestion` container in your hubs storage account to run SQL or KQL queries directly against the data in hubs. [Learn more](https://learn.microsoft.com/fabric/real-time-analytics/onelake-shortcuts?tabs=adlsgen2).

4. Access the cost data from custom tools.

   Cost data is stored in an [Azure Data Lake Storage Gen2](https://learn.microsoft.com/azure/storage/blobs/data-lake-storage-introduction) account. You can use any tool that supports Azure Data Lake Storage Gen2 to access the data. Refer to the [data dictionary](./data-dictionary.md) for details about available columns.

5. Apply cost allocation logic, augment, or manipulate your cost data using Data Factory.

   [Data Factory](https://learn.microsoft.com/azure/data-factory/introduction) is used to ingest and transform data. We recommend using Data Factory as a cost-efficient solution to apply custom logic to your cost data. Do not modify built-in pipelines or data in the **msexports** container. If you create custom pipelines, monitor new data in the **ingestion** container and use a consistent prefix to ensure they don't overlap with new pipelines. Refer to [data processing](./data-processing.md) for details about how data is processed.

   <blockquote class="important" markdown="1">
     _Keep in mind this is the primary area we are planning to evolve in [upcoming FinOps toolkit releases](https://aka.ms/finops/toolkit/roadmap). Please familiarize yourself with our roadmap to avoid conflicts with future updates. Consider [contributing to the project](../CONTRIBUTING.md) to add support for new scenarios to avoid conflicts._
   </blockquote>

6. Generate custom alerts using Power Automate.

   You have many options for generating custom alerts. [Power Automate](https://powerautomate.microsoft.com/connectors/details/shared_azureblob/azure-blob-storage) is a great option for people who are new to automation but you can also use [Data Factory](https://learn.microsoft.com/azure/data-factory/introduction), [Functions](https://learn.microsoft.com/azure/azure-functions/functions-overview), or any other service that supports custom code or direct access to data in Azure Data Lake Storage Gen2.

No matter what you choose to do, we recommend creating a new Bicep module to support updating your solution. You can reference `finops-hub/main.bicep` or `hub.bicep` directly to ensure you can apply new updates as they're released.

If you need to change `hub.bicep`, be sure to track those changes and re-apply them when upgrading to the latest release. We generally don't recommend modifying the template or modules directly to avoid conflicts with future updates. Instead, consider contributing those changes back to the open source project. [Learn more](https://github.com/microsoft/finops-toolkit/blob/main/CONTRIBUTING.md).

If you access data in storage or are creating or customizing Power BI reports, please refer to the [data dictionary](data-dictionary.md) for details about the available columns.

<<<<<<< HEAD
---

## ⏭️ Next steps

[Configure scopes](./configure.md){: .btn .btn-primary .mt-2 .mb-4 .mb-md-0 .mr-4 }
[Connect to Power BI](./reports/README.md){: .btn .mt-2 .mb-4 .mb-md-0 .mr-4 }
=======
<br>

## 🔐 Required permissions

Required permissions for deploying or updating hub instances are covered in the [template details](./template.md#-prerequisites).

You will need one or more of the following to export your cost data:

| Scope                             | Permission                                                                                                                            |
| --------------------------------- | ------------------------------------------------------------------------------------------------------------------------------------- |
| Subscriptions and resource groups | [Cost Management Contributor](https://learn.microsoft.com/azure/role-based-access-control/built-in-roles#cost-management-contributor) |
| EA billing scope                  | Enterprise Reader, Department Reader, or Account Owner (aka enrollment account)                                                       |
| MCA billing scope                 | Contributor on the billing account, billing profile, customer (CSP partners only), or invoice section                                 |

For additional details, refer to [Cost Management documentation](https://learn.microsoft.com/azure/cost-management-billing/costs/tutorial-export-acm-data).

<br>

---

## 🧰 Related tools

{% include tools.md pbi="1" ps="1" opt="1" %}
>>>>>>> 7133fb62

<br><|MERGE_RESOLUTION|>--- conflicted
+++ resolved
@@ -22,12 +22,8 @@
 - [📦 What's included](#-whats-included)
 - [➕ Create a new hub](#-create-a-new-hub)
 - [🛫 Get started with hubs](#-get-started-with-hubs)
-<<<<<<< HEAD
-- [⏭️ Next steps](#️-next-steps)
-=======
 - [🔐 Required permissions](#-required-permissions)
 - [🧰 Related tools](#-related-tools)
->>>>>>> 7133fb62
 
 </details>
 
@@ -43,9 +39,8 @@
 
 <blockquote class="highlight-green-title" markdown="1">
   💵 Estimated cost: $25 per $1M in cost
-
-Exact cost of the solution may vary. Cost is primarily for data storage and number of times data is ingested. Pipelines will run once a day per export.
-
+  
+  Exact cost of the solution may vary. Cost is primarily for data storage and number of times data is ingested. Pipelines will run once a day per export.
 </blockquote>
 
 <br>
@@ -88,24 +83,9 @@
 
 Once deployed, you can report on the data in Power BI or by connecting to the storage account directly.
 
-<<<<<<< HEAD
-<img
-   alt="Screenshot of the cost summary report"
-   style="max-width:200px"
-   src="https://user-images.githubusercontent.com/399533/216882658-45f026f1-c895-48ca-81e2-35765af8e29e.png">
-<img
-   alt="Screenshot of the services cost report"
-   style="max-width:200px"
-   src="https://user-images.githubusercontent.com/399533/216882700-4e04b589-0580-4e49-9b40-9f5948792975.png">
-<img
-   alt="Screenshot of the commitment-based discounts coverage report"
-   style="max-width:200px"
-   src="https://user-images.githubusercontent.com/399533/216882916-bb7ecfa3-d092-4ae2-88e1-7a0425c14dca.png">
-=======
 <img alt="Screenshot of the cost summary report" style="max-width:200px" src="https://user-images.githubusercontent.com/399533/216882658-45f026f1-c895-48ca-81e2-35765af8e29e.png">
 <img alt="Screenshot of the services cost report" style="max-width:200px" src="https://user-images.githubusercontent.com/399533/216882700-4e04b589-0580-4e49-9b40-9f5948792975.png">
 <img alt="Screenshot of the commitment discounts coverage report" style="max-width:200px" src="https://user-images.githubusercontent.com/399533/216882916-bb7ecfa3-d092-4ae2-88e1-7a0425c14dca.png">
->>>>>>> 7133fb62
 
 [Browse reports](../power-bi/README.md){: .btn .mt-2 .mb-4 .mb-md-0 .mr-4 }
 [See the template](./template.md){: .btn .mt-2 .mb-4 .mb-md-0 .mr-4 }
@@ -114,7 +94,6 @@
 
 ## ➕ Create a new hub
 
-<<<<<<< HEAD
 1. **Register resource providers.**
 
    FinOps hubs use Event Grid and Cost Management behind the scenes. Before you deploy your template, register the `Microsoft.EventGrid` and `Microsoft.CostManagementExports` resource providers.
@@ -123,13 +102,13 @@
 
 2. **Deploy your FinOps hub.**
 
-   [![Deploy To Azure](https://raw.githubusercontent.com/Azure/azure-quickstart-templates/master/1-CONTRIBUTION-GUIDE/images/deploytoazure.svg?sanitize=true)](https://aka.ms/finops/hubs/deploy) &nbsp; [![Deploy To Azure US Gov](https://raw.githubusercontent.com/Azure/azure-quickstart-templates/master/1-CONTRIBUTION-GUIDE/images/deploytoazuregov.svg?sanitize=true)](https://aka.ms/finops/hubs/deploy/gov)<!-- &nbsp; [![Deploy To Azure China](https://raw.githubusercontent.com/Azure/azure-quickstart-templates/master/1-CONTRIBUTION-GUIDE/images/deploytoazurechina.svg?sanitize=true)](https://aka.ms/finops/hubs/deploy/china)-->
+   [![Deploy To Azure](https://raw.githubusercontent.com/Azure/azure-quickstart-templates/master/1-CONTRIBUTION-GUIDE/images/deploytoazure.svg?sanitize=true)](https://aka.ms/finops/hubs/deploy) &nbsp; [![Deploy To Azure US Gov](https://raw.githubusercontent.com/Azure/azure-quickstart-templates/master/1-CONTRIBUTION-GUIDE/images/deploytoazuregov.svg?sanitize=true)](https://aka.ms/finops/hubs/deploy/gov) &nbsp; [![Deploy To Azure China](https://raw.githubusercontent.com/Azure/azure-quickstart-templates/master/1-CONTRIBUTION-GUIDE/images/deploytoazurechina.svg?sanitize=true)](https://aka.ms/finops/hubs/deploy/china)
 
-   [Learn more](../deploy/README.md)
+   [Learn more](../resources/deploy.md)
 
 3. **Configure scopes to monitor.**
 
-   FinOps hubs use Cost Management exports to load the cost data you want to monitor. You can configure exports manually or grant access to your hub to manage exports for you.
+   FinOps hubs use Cost Management exports to load the data you want to monitor. You can configure exports manually or grant access to your hub to manage exports for you.
 
    [Learn more](./configure-scopes.md)
 
@@ -137,46 +116,9 @@
 
    You can connect to your data from any system that supports Azure storage. For ideas, see [get started with hubs](#-get-started-with-hubs) below. We recommend using pre-built Power BI starter templates to get started quickly.
 
-   [Learn more](./reports/README.md#setup-a-finops-hub-report)
-=======
-1. Register the Microsoft.EventGrid and Microsoft.CostManagementExports resource providers. See [Register a resource provider](https://docs.microsoft.com/azure/azure-resource-manager/management/resource-providers-and-types#register-resource-provider) for details.
-2. [Deploy the **finops-hub** template](../resources/deploy.md).
-
-   [![Deploy To Azure](https://raw.githubusercontent.com/Azure/azure-quickstart-templates/master/1-CONTRIBUTION-GUIDE/images/deploytoazure.svg?sanitize=true)](https://aka.ms/finops/hubs/deploy) &nbsp; [![Deploy To Azure US Gov](https://raw.githubusercontent.com/Azure/azure-quickstart-templates/master/1-CONTRIBUTION-GUIDE/images/deploytoazuregov.svg?sanitize=true)](https://aka.ms/finops/hubs/deploy/gov) &nbsp; [![Deploy To Azure China](https://raw.githubusercontent.com/Azure/azure-quickstart-templates/master/1-CONTRIBUTION-GUIDE/images/deploytoazurechina.svg?sanitize=true)](https://aka.ms/finops/hubs/deploy/china)
-
-3. [Create a new FOCUS cost export](https://aka.ms/exportsv2) using the following settings:
-
-   <!-- TODO: Replace the portal link with the docs link when exports v2 docs are available.
-   1. [Create a new FOCUS cost export](https://learn.microsoft.com/azure/cost-management-billing/costs/tutorial-export-acm-data?tabs=azure-portal) using the following settings:
-   -->
-
-   - **Type of data** = `Cost and usage details (FOCUS)`
-     <blockquote class="important" markdown="1">
-       _FinOps hubs 0.2 requires FOCUS cost data. While FOCUS is fully supported, the option to export FOCUS cost data from Cost Management is currently in preview and has not rolled out to everyone yet. In order to create and manage FOCUS exports, please use the [Exports preview link](https://aka.ms/exportsv2)._
-     </blockquote>
-   - **Dataset version** = `1.0-preview (v1)`
-   - **Frequency** = `Daily export of month-to-date costs`
-     <blockquote class="tip" markdown="1">
-       _Configuring a daily export starts in the current month. If you want to backfill historical data, create a one-time export and set the start/end dates to the desired date range._
-     </blockquote>
-   - **File partitioning** = On
-   - **Storage account** = (Use subscription/resource from step 1)
-   - **Container** = `msexports`
-   - **Directory** = (Use the resource ID of the scope<sup>1</sup> you're exporting without the first "/")
-
-4. Run your export.
-   - Exports can take up to a day to show up after first created.
-   - Use the **Run now** command at the top of the Cost Management Exports page.
-   - Your data should be available within 15 minutes or so, depending on how big your account is.
-5. Download one or more of the available Power BI starter templates from the [latest release](https://github.com/microsoft/finops-toolkit/releases):
-   - [Cost summary](../power-bi/cost-summary.md) for standard cost roll-ups.
-   - [Commitment discounts](../power-bi/commitment-discounts.md) for commitment-based savings utilization and coverage.
-6. [Connect Power BI to your hub](../power-bi/README.md#-connect-to-your-data)
+   [Learn more](../power-bi/README.md#-connect-to-your-data)
 
 If you run into any issues, see [Troubleshooting Power BI reports](../resources/troubleshooting.md).
-
-_<sup>1) A "scope" is an Azure construct that contains resources or enables purchasing services, like a resource group, subscription, management group, or billing account. The resource ID for a scope will be the Azure Resource Manager URI that identifies the scope (e.g., "/subscriptions/###" for a subscription or "/providers/Microsoft.Billing/billingAccounts/###" for a billing account). To learn more, see [Understand and work with scopes](https://aka.ms/costmgmt/scopes).</sup>_
->>>>>>> 7133fb62
 
 <br>
 
@@ -218,14 +160,6 @@
 
 If you access data in storage or are creating or customizing Power BI reports, please refer to the [data dictionary](data-dictionary.md) for details about the available columns.
 
-<<<<<<< HEAD
----
-
-## ⏭️ Next steps
-
-[Configure scopes](./configure.md){: .btn .btn-primary .mt-2 .mb-4 .mb-md-0 .mr-4 }
-[Connect to Power BI](./reports/README.md){: .btn .mt-2 .mb-4 .mb-md-0 .mr-4 }
-=======
 <br>
 
 ## 🔐 Required permissions
@@ -249,6 +183,5 @@
 ## 🧰 Related tools
 
 {% include tools.md pbi="1" ps="1" opt="1" %}
->>>>>>> 7133fb62
 
 <br>