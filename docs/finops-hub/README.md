--- conflicted
+++ resolved
@@ -34,13 +34,6 @@
 - **Open and extensible**<br>_<sup>Embrace the ecosystem and prioritize enabling the platform.</sup>_
 
 We are very early in our journey. Today, FinOps hubs extend Cost Management by exporting cost details to a consolidated storage account and addressing a few of the inherent limitations that make exports more difficult to use. In their most basic form, FinOps hubs enable more Power BI reporting options. On the more advanced end, FinOps hubs are a foundation for you to build your own cost management and optimization solution.
-<<<<<<< HEAD
-
-> #### 💵 Estimated cost: $25 per $1M in cost <!-- markdownlint-disable-line -->
->
-> _Exact cost of the solution may vary. Cost is primarily for data storage and number of times data is ingested. Pipelines will run once a day per export._
-=======
->>>>>>> 8b343488
 
 <blockquote class="highlight-green-title" markdown="1">
   💵 Estimated cost: $25 per $1M in cost
@@ -48,32 +41,16 @@
   Exact cost of the solution may vary. Cost is primarily for data storage and number of times data is ingested. Pipelines will run once a day per export.
 </blockquote>
 
-<<<<<<< HEAD
-- [🙋‍♀️ Why FinOps hubs?](#️-why-finops-hubs)
-- [🌟 Benefits](#-benefits)
-- [ℹ️ What's included](#ℹ️-whats-included)
-- [➕ Create a new hub](#-create-a-new-hub)
-- [🛫 Get started with hubs](#-get-started-with-hubs)
-=======
 <br>
->>>>>>> 8b343488
 
 ## 🙋‍♀️ Why FinOps hubs?
 
-<<<<<<< HEAD
-## 🙋‍♀️ Why FinOps hubs?
-
-Many organizations that use Microsoft Cost Management eventually hit a wall where they need some capability that isn't natively available. When they do, their only options are to leverage one of the many third party tools or build something from scratch. While the cost management tooling ecosystem is rich and vast with many great options, they may be overkill or perhaps they don't solve specific needs. In these cases, organizations export cost data and build a custom solution. But this comes with many challenges, as these organizations are not generally staffed with the data engineers needed to design, build, and maintain a scalable data platform. FinOps hubs seeks to provide that foundation to streamline efforts in getting up and running with your own homegrown cost management solution.
-
-FinOps hubs seek to streamline implementing the FinOps Framework, are being designed to scale to meet the largest enterprise needs, and will be open and extensible to support building custom solutions without the hassle of building the backend data store. FinOps hubs are designed for and by the community. Please [join the discussions](https://github.com/microsoft/finops-toolkit/discussions) and let us know what you'd like to see next or learn [how to contribute](https://github.com/microsoft/finops-toolkit/blob/dev/CONTRIBUTING.md) to be a part of the team.
-=======
 Many organizations that use Microsoft Cost Management eventually hit a wall where they need some capability that isn't natively available. When they do, their only options are to leverage one of the many third party tools or build something from scratch. While the cost management tooling ecosystem is rich and vast with many great options, they may be overkill or perhaps they don't solve specific needs. In these cases, organizations export cost data and build a custom solution. But this comes with many challenges, as these organizations are not generally staffed with the data engineers needed to design, build, and maintain a scalable data platform. FinOps hubs seeks to provide that foundation to streamline efforts in getting up and running with your own homegrown cost management solution.
 
 FinOps hubs will streamline implementing the FinOps Framework, are being designed to scale to meet the largest enterprise needs, and will be open and extensible to support building custom solutions without the hassle of building the backend data store. FinOps hubs are designed for and by the community. Please join the discussion and let us know what you'd like to see next or learn how to contribute and be a part of the team.
 
 [Join the conversation](https://github.com/microsoft/finops-toolkit/discussions){: .btn .mt-2 .mb-4 .mb-md-0 .mr-4 }
 [Learn how to contribute](https://github.com/microsoft/finops-toolkit/blob/dev/CONTRIBUTING.md){: .btn .mt-2 .mb-4 .mb-md-0 .mr-4 }
->>>>>>> 8b343488
 
 <br>
 
@@ -85,15 +62,6 @@
 - Connect Power BI to Azure Government and Microsoft Online Services Agreement accounts.
 - Report on multiple subscriptions, resource groups, or billing accounts.
 - Preview cost data in the [FinOps Open Cost and Usage Specification (FOCUS)](https://focus.finops.org) schema.
-<<<<<<< HEAD
-- Coming soon: Ingest data from subscriptions in multiple tenants into a single storage account.
-- Coming soon: Normalize cost data across account types.
-- Coming soon: Ingest data into Azure Data Explorer.
-
-<br>
-
-## ℹ️ What's included
-=======
 - _Coming soon: Ingest data from subscriptions in multiple tenants into a single storage account._
 - _Coming soon: Normalize cost data across account types._
 - _Coming soon: Connect Power BI to Azure China accounts._
@@ -103,7 +71,6 @@
 <br>
 
 ## 📦 What's included
->>>>>>> 8b343488
 
 The FinOps hub template includes the following resources:
 
@@ -111,11 +78,7 @@
 - Data Factory instance to manage data ingestion and cleanup.
 - Key Vault to store the Data Factory system managed identity credentials.
 
-<<<<<<< HEAD
-Once deployed, you can [report on the data in Power BI](./reports/README.md) or by connecting to the storage account directly.
-=======
 Once deployed, you can report on the data in Power BI or by connecting to the storage account directly.
->>>>>>> 8b343488
 
 <img alt="Screenshot of the cost summary report" style="max-width:200px" src="https://user-images.githubusercontent.com/399533/216882658-45f026f1-c895-48ca-81e2-35765af8e29e.png">
 <img alt="Screenshot of the services cost report" style="max-width:200px" src="https://user-images.githubusercontent.com/399533/216882700-4e04b589-0580-4e49-9b40-9f5948792975.png">
