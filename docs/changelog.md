---
layout: default
title: Changelog
nav_order: zzz
description: 'Latest and greatest features and enhancements from the FinOps toolkit.'
permalink: /changelog
---

<span class="fs-9 d-block mb-4">FinOps toolkit changelog</span>
Explore the latest and greatest features and enhancements from the FinOps toolkit.
{: .fs-6 .fw-300 }

[Download the latest release](https://github.com/microsoft/finops-toolkit/releases/latest){: .btn .btn-primary .fs-5 .mb-4 .mb-md-0 .mr-4 }

<details open markdown="1">
   <summary class="fs-2 text-uppercase">On this page</summary>

- [🚚 v0.1](#-v01)
- [🌱 v0.0.1](#-v001)

</details>

---

<<<<<<< HEAD
## Unreleased

Added:

1. Azure Monitor workbooks
   1. [Governance workbook](governance-workbook) to centralize governance.
=======
<!--
Legend:
🔄️ Unreleased
🚀🎉 Major
🚚💎 Minor
🛠️✨ Patch
🪛⬆️ Update
🌱 Pre-release
-->
>>>>>>> 8b343488

<!-- ## 🔄️ Unreleased -->

## 🚚 v0.1

Added:

1. PowerShell
   1. [Get-FinOpsToolkitVersion](./powershell/toolkit/Get-FinOpsToolkitVersion) to get toolkit versions.
   2. [Deploy-FinOpsHub](./powershell/hubs/Deploy-FinOpsHub) to deploy or update a hub instance.
   3. [Get-FinOpsHub](./powershell/hubs/Get-FinOpsHub) to get details about a hub instance.
2. Open data
   1. [PricingUnits](./open-data/README.md#-pricing-units) to map all pricing units (UnitOfMeasure values) to distinct units with a scaling factor.
   2. [Regions](./open-data/README.md#-regions) to map historical resource location values in Microsoft Cost Management to standard Azure regions.
   3. [Services](./open-data/README.md#-services) to map all resource types to FOCUS service names and categories.

<br>

## 🌱 v0.0.1

Added:

1. FinOps hubs
   1. [FinOps hub template](./finops-hub/README.md) to deploy a storage account and Data Factory instance.
   2. [Cost summary report](./finops-hub/reports/cost-summary.md) for various out-of-the-box cost breakdowns.
   3. [Commitment discounts report](./finops-hub/reports/commitment-discounts.md) for commitment-based discount reports.
2. Bicep modules
   1. [Scheduled action modules](./bicep-registry/README.md#scheduled-actions) submitted to the Bicep Registry.
3. Azure Monitor workbooks
   1. [Cost optimization workbook](./optimization-workbook/README.md) to centralize cost optimization.

[Download v0.0.1](https://github.com/microsoft/finops-toolkit/releases/tag/v0.0.1){: .btn .mt-2 .mb-4 .mb-md-0 .mr-4 }

<br><|MERGE_RESOLUTION|>--- conflicted
+++ resolved
@@ -22,15 +22,6 @@
 
 ---
 
-<<<<<<< HEAD
-## Unreleased
-
-Added:
-
-1. Azure Monitor workbooks
-   1. [Governance workbook](governance-workbook) to centralize governance.
-=======
-<!--
 Legend:
 🔄️ Unreleased
 🚀🎉 Major
@@ -38,10 +29,14 @@
 🛠️✨ Patch
 🪛⬆️ Update
 🌱 Pre-release
--->
->>>>>>> 8b343488
 
 <!-- ## 🔄️ Unreleased -->
+Added:
+
+1. Azure Monitor workbooks
+   1. [Governance workbook](governance-workbook) to centralize governance.
+
+## v0.0.1
 
 ## 🚚 v0.1
 
