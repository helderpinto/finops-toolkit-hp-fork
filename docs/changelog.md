--- conflicted
+++ resolved
@@ -12,17 +12,6 @@
 
 [Download the latest release](https://github.com/microsoft/finops-toolkit/releases/latest){: .btn .btn-primary .fs-5 .mb-4 .mb-md-0 .mr-4 }
 
-<<<<<<< HEAD
-- [Unreleased](#unreleased)
-- [v0.0.1](#v001)
-
----
-
-## Unreleased
-
-1. FinOps hubs
-   1. Add Azure Data Explorer cluster to finops-hub template.
-=======
 <details open markdown="1">
    <summary class="fs-2 text-uppercase">On this page</summary>
 
@@ -33,7 +22,6 @@
 
 ---
 
-<!--
 Legend:
 🔄️ Unreleased
 🚀🎉 Major
@@ -41,10 +29,12 @@
 🛠️✨ Patch
 🪛⬆️ Update
 🌱 Pre-release
--->
->>>>>>> 8b343488
 
 <!-- ## 🔄️ Unreleased -->
+
+Added:1. FinOps hubs
+   1. Add Azure Data Explorer cluster to finops-hub template.
+
 
 ## 🚚 v0.1
 
