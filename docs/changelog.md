--- conflicted
+++ resolved
@@ -17,12 +17,9 @@
    <summary class="fs-2 text-uppercase">On this page</summary>
 
 - [🔄️ Unreleased](#️-unreleased)
-<<<<<<< HEAD
-=======
 - [🚚 v0.2](#-v02)
 - [🛠️ v0.1.1](#️-v011)
 - [🚚 v0.1](#-v01)
->>>>>>> 7133fb62
 - [🌱 v0.0.1](#-v001)
 
 </details>
@@ -39,8 +36,6 @@
 🛠️✨ Patch
 🪛⬆️ Update
 🌱 Pre-release
-<<<<<<< HEAD
-=======
 
 ➕ Added
 ✏️ Changed
@@ -50,26 +45,10 @@
 📒 Workbook
 🏦 FinOps hubs
 🖥️ PowerShell
->>>>>>> 7133fb62
 -->
 
 ## 🔄️ Unreleased
 
-<<<<<<< HEAD
-Added:
-
-1. FinOps hubs
-   1. Support for actual (billed) cost data.
-   2. Backfill historical cost data to streamline first-time setup.
-   3. Managed exports to simplify the setup and backfill process.
-   4. Normalize Enterprise Agreement and Microsoft Customer Agreement cost data to a consistent schema.
-   5. Support for Microsoft Customer Agreement in Power BI reports.
-   6. Remote exports to monitor cost across Azure Active Directory tenants.
-
-<br>
-
-## 🌱 v0.0.1
-=======
 🏦 FinOps hubs
 {: .fs-5 .fw-500 .mt-4 mb-0 }
 
@@ -314,7 +293,6 @@
 > ➕ Added:
 >
 > 1. [Scheduled action modules](./bicep-registry/README.md#scheduled-actions) submitted to the Bicep Registry.
->>>>>>> 7133fb62
 
 📒 Azure Monitor workbooks
 {: .fs-5 .fw-500 .mt-4 mb-0 }
