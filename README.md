# 🧰 FinOps toolkit

<<<<<<< HEAD
<sup> ℹ️ _This project is in the early concept phase. If interested, please let us know in [discussions](https://github.com/microsoft/cloud-hubs/discussions/categories/general)._</sup>
=======
<sup>**Quick links:**</sup> &nbsp; [![Read the docs](https://img.shields.io/badge/-Read_the_docs_›-090)](./docs/README.md) &nbsp; [![How to contribute](https://img.shields.io/badge/-How_to_contribute_›-609)](./CONTRIBUTING.md)
>>>>>>> 32debc0f

The FinOps toolkit is a collection of customizable ARM templates used to build and deploy various FinOps solutions that automate and extend native Microsoft Cost Management capabilities. The toolkit aims to include:

- Starter kits that help you get started with Cost Management.
- Automation scripts to streamline cost configuration and management at scale.
- Advanced solutions to facilitate building custom solutions.

While you will find numerous ARM templates within this repository, our main focus is to build a reliable, trustworthy platform for cost analytics, insights, and optimization, which we call **FinOps hubs**.

FinOps hubs are **virtual command centers** for leaders throughout the organization to report on, monitor, and optimize cost based on their organizational needs. FinOps hubs focus on 3 core design principles:

- **Be the standard**<br>_<sup>Strive to be the principal embodiment of the FinOps Framework.</sup>_
- **Built for scale**<br>_<sup>Designed to support the largest accounts and organizations.</sup>_
- **Open and extensible**<br>_<sup>Embrace the ecosystem and prioritize enabling the platform.</sup>_

<br>

## 📗 Get started

Looking to learn more about FinOps toolkit and how to get started? See [FinOps toolkit documentation ➡️](./docs/README.md)

<br>

## 👩‍💻 Contributing

There are many ways to participate. From reporting bugs and requesting features to reviewing or even making code changes. See the [contribution guide ➡️](./CONTRIBUTING.md)

<br>

---

<br>

## ⚖️ Legal stuff

### Code of conduct

This project has adopted the [Microsoft Open Source Code of Conduct](https://opensource.microsoft.com/codeofconduct/). For more information see the [Code of Conduct FAQ](https://opensource.microsoft.com/codeofconduct/faq/) or contact [opencode@microsoft.com](mailto:opencode@microsoft.com) with any additional questions or comments.

### Data collection

Usage of FinOps toolkit templates and modules is tracked by using a `defaultTelemetry` deployment. Microsoft may use this information to improve our products and services. You may turn off the telemetry by using the `enableDefaultTelemetry` parameter on any Bicep module. If you use these features, you must comply with applicable law, including providing appropriate notices to users of your applications together with a copy of Microsoft's privacy statement. Our privacy statement is located at https://go.microsoft.com/fwlink/?LinkID=824704. You can learn more about data collection and use in the help documentation and our privacy statement. Your use of the software operates as your consent to these practices.

> _**NOTE:** You can review what is included in this telemetry in the Azure portal by viewing the details for any `pid-00f1n0b5-*` deployments under the Deployments section of the corresponding scope (e.g., resource group, subscription)._

### Trademarks

This project may contain trademarks or logos for projects, products, or services. Authorized use of Microsoft trademarks or logos is subject to and must follow Microsoft's Trademark & Brand Guidelines. Use of Microsoft trademarks or logos in modified versions of this project must not cause confusion or imply Microsoft sponsorship. Any use of third-party trademarks or logos are subject to those third-party's policies.

### License

Copyright © Microsoft Corporation. All rights reserved.

Licensed under the [MIT license](LICENSE).<|MERGE_RESOLUTION|>--- conflicted
+++ resolved
@@ -1,10 +1,6 @@
 # 🧰 FinOps toolkit
 
-<<<<<<< HEAD
-<sup> ℹ️ _This project is in the early concept phase. If interested, please let us know in [discussions](https://github.com/microsoft/cloud-hubs/discussions/categories/general)._</sup>
-=======
 <sup>**Quick links:**</sup> &nbsp; [![Read the docs](https://img.shields.io/badge/-Read_the_docs_›-090)](./docs/README.md) &nbsp; [![How to contribute](https://img.shields.io/badge/-How_to_contribute_›-609)](./CONTRIBUTING.md)
->>>>>>> 32debc0f
 
 The FinOps toolkit is a collection of customizable ARM templates used to build and deploy various FinOps solutions that automate and extend native Microsoft Cost Management capabilities. The toolkit aims to include:
 
