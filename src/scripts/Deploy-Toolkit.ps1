# Copyright (c) Microsoft Corporation.
# Licensed under the MIT License.

<#
.SYNOPSIS
    Deploys a toolkit template or module for local testing purposes.
.DESCRIPTION
    Run this from the /src/scripts folder.
.EXAMPLE
    ./Deploy-Toolkit "finops-hub"
    Deploys a new FinOps hub instance.
.EXAMPLE
    ./Deploy-Toolkit -WhatIf
    Validates the deployment template or module without changing resources.
.PARAMETER Template
    Name of the template or module to deploy. Default = finops-hub.
.PARAMETER ResourceGroup
    Optional. Name of the resource group to deploy to. Will be created if it doesn't exist. Default = ftk-<username>-<computername>.
.PARAMETER Location
    Optional. Azure location to execute the deployment from. Default = westus.
.PARAMETER Parameters
    Optional. Parameters to pass thru to the deployment.
.PARAMETER Build
    Optional. Indicates whether the the Build-Toolkit command should be executed first. Default = false.
.PARAMETER Test
    Optional. Indicates whether to run the template or module test instead of the template or module itself. Default = false.
.PARAMETER Demo
    Optional. Indicates whether to deploy the template to the FinOps-Toolkit-Demo resource group. Default = false.
.PARAMETER WhatIf
    Optional. Displays a message that describes the effect of the command, instead of executing the command.
#>
Param(
    [Parameter(Position = 0)][string]$Template = "finops-hub",
    [string]$ResourceGroup,
    [string]$Location = "westus",
    [object]$Parameters,
    [switch]$Build,
    [switch]$Test,
    [switch]$Demo,
    [switch]$WhatIf
)

# Use the debug flag from common parameters to determine whether to run in debug mode
$Debug = $DebugPreference -eq "Continue"

function iff([bool]$Condition, $IfTrue, $IfFalse) {
    if ($Condition) { $IfTrue } else { $IfFalse }
}

# Build toolkit if requested
if ($Build) {
    ./Build-Toolkit -Template $Template
    $templateFolders = @("../../release")
} else {
<<<<<<< HEAD
    $templateFolders = @("../templates", "../bicep-registry")
=======
    # NOTE: Do not include the workbooks folder since they must be built first; they're included in the release folder
    $templateFolders = @("../templates", "../bicep-registry", "../../release")
>>>>>>> 32debc0f
}

# Don't run test and demo deployment at the same time
if ($Test -and $Demo) {
    Write-Error "Cannot specify both -Test and -Demo. Please try again."
    return
}

# Generates a unique name based on the signed in username and computer name for local testing
function Get-UniqueName() {
    # NOTE: For some reason, using variables directly does not get the value until we write them
    $c = $env:ComputerName
    $u = $env:USERNAME
    $c | Out-Null
    $u | Out-Null
    return "ftk-$u-$c".ToLower()
<<<<<<< HEAD
}

# Local dev parameters
$defaultParameters = @{
    "finops-hub"      = @{ hubName = Get-UniqueName }
    "finops-hub/demo" = @{ hubName = "FinOpsHubDemo" }
    "finops-hub/test" = @{ uniqueName = Get-UniqueName }
}

# Reset global debug variable
$global:ftkDeployment = $null

=======
}

# Local dev parameters
$defaultParameters = @{
    "finops-hub"      = @{ hubName = Get-UniqueName }
    "finops-hub/demo" = @{ hubName = "FinOpsHubDemo" }
    "finops-hub/test" = @{ uniqueName = Get-UniqueName }
}

# Reset global debug variable
$global:ftkDeployment = $null

# If deploying a workbook, switch to the release folder name
if (Test-Path (Join-Path .. workbooks $Template)) {
    $Template = "$Template-workbook"
}

>>>>>>> 32debc0f
# Find bicep file
$templateFolders `
| ForEach-Object { Get-Item (Join-Path $_ $Template (iff $Test test/main.test.bicep main.bicep)) -ErrorAction SilentlyContinue } `
| ForEach-Object {
    $templateFile = $_
    $templateName = iff $Test ($templateFile.Directory.Parent.Name + "/test") $templateFile.Directory.Name
    $parentFolder = iff $Test $templateFile.Directory.Parent.Parent.Name $templateFile.Directory.Parent.Name
    $targetScope = (Get-Content $templateFile | Select-String "targetScope = '([^']+)'").Matches[0].Captures[0].Groups[1].Value
    
    # Fall back to default parameters if none were provided
    $Parameters = iff ($null -eq $Parameters) $defaultParameters["$templateName$(iff $Demo '/demo' '')"] $Parameters
    $Parameters = iff ($null -eq $Parameters) @{} $Parameters
    
    Write-Host "Deploying $templateName (from $parentFolder)..."
    switch ($targetScope) {
        "resourceGroup" {

            # Set default RG name
            if ($Demo) {
                # Use "FinOps-Toolkit-Demo" for the demo
                $ResourceGroup = "FinOps-Toolkit-Demo"
            } elseif ([string]::IsNullOrEmpty($ResourceGroup)) {
                # Use "ftk-<username>-<computername>" for local testing
                $ResourceGroup = Get-UniqueName
            }
            
            Write-Host "  → [rg] $ResourceGroup..."
            $Parameters.Keys | ForEach-Object { Write-Host "         $($_) = $($Parameters[$_])" }
            
            if ($Debug) {
                Write-Host "         $templateFile"
            } else {
                # Create resource group if it doesn't exist
                $rg = Get-AzResourceGroup $ResourceGroup -ErrorAction SilentlyContinue
                If ($null -eq $rg) {
                    New-AzResourceGroup `
                        -Name $ResourceGroup `
                        -Location $Location `
                    | Out-Null
                }

                # Start deployment
                $global:ftkDeployment = New-AzResourceGroupDeployment `
                    -TemplateFile $templateFile `
                    -TemplateParameterObject $Parameters `
                    -ResourceGroupName $ResourceGroup `
                    -WhatIf:$WhatIf
                $global:ftkDeployment
            }

            return "https://portal.azure.com/#resource/subscriptions/$((Get-AzContext).Subscription.Id)/resourceGroups/$ResourceGroup"

        }
        "subscription" {

            Write-Host "  → [sub] $((Get-AzContext).Subscription.Name)..."
            $Parameters.Keys | ForEach-Object { Write-Host "          $($_) = $($Parameters[$_])" }

            if ($Debug) {
                Write-Host "          $templateFile"
            } else {
                $global:ftkDeployment = New-AzSubscriptionDeployment `
                    -TemplateFile $templateFile `
                    -TemplateParameterObject $Parameters `
                    -Location $Location `
                    -WhatIf:$WhatIf
                $global:ftkDeployment
            }

            return "https://portal.azure.com/#resource/subscriptions/$((Get-AzContext).Subscription.Id)"

        }
        "managementGroup" {
            Write-Error "Management group deployments have not been implemented yet"
        }
        "tenant" {

            $azContext = (Get-AzContext).Tenant
            Write-Host "  → [tenant] $(iff ([string]::IsNullOrWhitespace($azContext.Name)) $azContext.Id $azContext.Name)..."
            $Parameters.Keys | ForEach-Object { Write-Host "             $($_) = $($Parameters[$_])" }

            if ($Debug) {
                Write-Host "             $templateFile"
            } else {
                $global:ftkDeployment = New-AzTenantDeployment `
                    -TemplateFile $templateFile `
                    -TemplateParameterObject $Parameters `
                    -Location $Location `
                    -WhatIf:$WhatIf
                $global:ftkDeployment
            }

            return "https://portal.azure.com/$((Get-AzContext).Tenant.Id)"

        }
        default { Write-Error "Unsupported target scope: $targetScope"; return }
    }

    Write-Host ''
}<|MERGE_RESOLUTION|>--- conflicted
+++ resolved
@@ -52,12 +52,8 @@
     ./Build-Toolkit -Template $Template
     $templateFolders = @("../../release")
 } else {
-<<<<<<< HEAD
-    $templateFolders = @("../templates", "../bicep-registry")
-=======
     # NOTE: Do not include the workbooks folder since they must be built first; they're included in the release folder
     $templateFolders = @("../templates", "../bicep-registry", "../../release")
->>>>>>> 32debc0f
 }
 
 # Don't run test and demo deployment at the same time
@@ -74,20 +70,6 @@
     $c | Out-Null
     $u | Out-Null
     return "ftk-$u-$c".ToLower()
-<<<<<<< HEAD
-}
-
-# Local dev parameters
-$defaultParameters = @{
-    "finops-hub"      = @{ hubName = Get-UniqueName }
-    "finops-hub/demo" = @{ hubName = "FinOpsHubDemo" }
-    "finops-hub/test" = @{ uniqueName = Get-UniqueName }
-}
-
-# Reset global debug variable
-$global:ftkDeployment = $null
-
-=======
 }
 
 # Local dev parameters
@@ -105,7 +87,6 @@
     $Template = "$Template-workbook"
 }
 
->>>>>>> 32debc0f
 # Find bicep file
 $templateFolders `
 | ForEach-Object { Get-Item (Join-Path $_ $Template (iff $Test test/main.test.bicep main.bicep)) -ErrorAction SilentlyContinue } `
