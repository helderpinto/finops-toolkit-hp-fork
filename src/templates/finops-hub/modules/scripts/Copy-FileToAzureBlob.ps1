--- conflicted
+++ resolved
@@ -1,22 +1,6 @@
 # Copyright (c) Microsoft Corporation.
 # Licensed under the MIT License.
 
-<<<<<<< HEAD
-$json = [ordered]@{
-    '$schema' = 'https://aka.ms/finops/hubs/settings-schema'
-    type      = 'HubInstance'
-    version   = '0.0.1'
-    learnMore = 'https://aka.ms/finops/hubs'
-    scopes    = @()
-    retention = @{
-        'msexports' = @{
-            days = 0
-        }
-        'ingestion' = @{
-            months = 13
-        }
-    }
-=======
 Write-Output "Updating settings.json file..."
 Write-Output "  Storage account: $env:storageAccountName"
 Write-Output "  Container: $env:containerName"
@@ -71,7 +55,31 @@
         version   = ''
         learnMore = 'https://aka.ms/finops/hubs'
         scopes    = @()
+        retention = @{
+            'msexports' = @{
+                days = 0
+            }
+            'ingestion' = @{
+                months = 13
+            }
+        }
     }
+}
+
+# Set values from inputs
+$json.scopes = $env:scopes.Split('|') | ForEach-Object { @{ 'scope' = $_ } }
+$json.retention['msexports'].days = [Int32]::Parse($env:msexportRetentionInDays)
+$json.retention.ingestion.months = [Int32]::Parse($env:ingestionRetentionInMonths)
+
+$ctx = New-AzStorageContext -StorageAccountName $env:storageAccountName -UseConnectedAccount
+
+# Save config file to storage
+$fileName = 'settings.json'
+$fileToUpload = Join-Path -Path .\ -ChildPath $fileName
+$json | ConvertTo-Json -Depth 99 | Out-File $fileToUpload
+$existingFile = Get-AzStorageBlob -Container config -Context $ctx -Blob $fileName -ErrorAction SilentlyContinue
+if ($null -eq $existingFile) {
+    Set-AzStorageBlobContent -Container config -Context $ctx -File $fileToUpload
 }
 
 # Updating settings
@@ -88,7 +96,6 @@
         $json.scopes = @($json.scopes)
     }
     Write-Output "$($json.scopes.Count) scopes found."
->>>>>>> 7133fb62
 }
 $text = $json | ConvertTo-Json
 Write-Output "---------"
@@ -96,42 +103,6 @@
 Write-Output "---------"
 $text | Out-File $filePath
 
-<<<<<<< HEAD
-# Set values from inputs
-$json.scopes = $env:scopes.Split('|') | ForEach-Object { @{ 'scope' = $_ } }
-$json.retention['msexports'].days = [Int32]::Parse($env:exportRetentionInDays)
-$json.retention.ingestion.months = [Int32]::Parse($env:ingestionRetentionInMonths)
-
-$ctx = New-AzStorageContext -StorageAccountName $env:storageAccountName -UseConnectedAccount
-
-# Save config file to storage
-$fileName = 'settings.json'
-$fileToUpload = Join-Path -Path .\ -ChildPath $fileName
-$json | ConvertTo-Json -Depth 99 | Out-File $fileToUpload
-$existingFile = Get-AzStorageBlob -Container config -Context $ctx -Blob $fileName -ErrorAction SilentlyContinue
-if ($null -eq $existingFile) {
-    Set-AzStorageBlobContent -Container config -Context $ctx -File $fileToUpload
-}
-
-# Save schema_ea_normalized file to storage
-$fileName = 'schema_ea_normalized.json'
-$fileToUpload = Join-Path -Path .\ -ChildPath $fileName
-$env:schema_ea_normalized | Out-File $fileToUpload
-$existingFile = Get-AzStorageBlob -Container config -Context $ctx -Blob $fileName -ErrorAction SilentlyContinue
-if ($null -eq $existingFile) {
-    Set-AzStorageBlobContent -Container config -Context $ctx -File $fileToUpload
-}
-
-# Save schema_mca_normalized file to storage
-$fileName = 'schema_mca_normalized.json'
-$fileToUpload = Join-Path -Path .\ -ChildPath $fileName
-$env:schema_mca_normalized | Out-File $fileToUpload
-$existingFile = Get-AzStorageBlob -Container config -Context $ctx -Blob $fileName -ErrorAction SilentlyContinue
-if ($null -eq $existingFile) {
-    Set-AzStorageBlobContent -Container config -Context $ctx -File $fileToUpload
-}
-=======
 # Upload new/updated settings
 Write-Output "Uploading settings.json file..."
-Set-AzStorageBlobContent @storageContext -File $filePath -Force
->>>>>>> 7133fb62
+Set-AzStorageBlobContent @storageContext -File $filePath -Force