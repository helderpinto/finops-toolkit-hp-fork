// Copyright (c) Microsoft Corporation.
// Licensed under the MIT License.

//==============================================================================
// Parameters
//==============================================================================

@description('Optional. Name of the hub. Used to ensure unique resource names. Default: "finops-hub".')
param hubName string

@description('Optional. Azure location where all resources should be created. See https://aka.ms/azureregions. Default: (resource group location).')
param location string = resourceGroup().location

@description('Optional. Indicates whether the Event Grid resource provider has already been registered (e.g., in a previous hub deployment). Event Grid RP registration is required. If not set, a temporary Event Grid namespace will be created to auto-register the resource provider. Default: false (register RP).')
param skipEventGridRegistration bool = false

@description('Optional. Azure location to use for a temporary Event Grid namespace to register the Microsoft.EventGrid resource provider if the primary location is not supported. The namespace will be deleted and is not used for hub operation. Default: "" (same as location).')
param eventGridLocation string = ''

@allowed([
  'Premium_LRS'
  'Premium_ZRS'
])
@description('Optional. Storage SKU to use. LRS = Lowest cost, ZRS = High availability. Note Standard SKUs are not available for Data Lake gen2 storage. Allowed: Premium_LRS, Premium_ZRS. Default: Premium_LRS.')
param storageSku string = 'Premium_LRS'

@description('Optional. Tags to apply to all resources. We will also add the cm-resource-parent tag for improved cost roll-ups in Cost Management.')
param tags object = {}

@description('Optional. Tags to apply to resources based on their resource type. Resource type specific tags will be merged with tags for all resources.')
param tagsByResource object = {}

@description('Optional. List of scope IDs to monitor and ingest cost for.')
param scopesToMonitor array

@description('Optional. Number of days of cost data to retain in the ms-cm-exports container. Default: 0.')
param exportRetentionInDays int = 0

@description('Optional. Number of months of cost data to retain in the ingestion container. Default: 13.')
param ingestionRetentionInMonths int = 13

<<<<<<< HEAD
@description('Optional. Deploy Azure Data Explorer cluster for analytics. Default: false.')
param deployDataExplorer bool = false //TODO: Review if this should be true or false by default

// @description('Optional. Number of days of cost data to retain in the ms-cm-exports container. Default: 0.')
// param exportRetentionInDays int = 0

// @description('Optional. Number of months of cost data to retain in the ingestion container. Default: 13.')
// param ingestionRetentionInMonths int = 13

@description('Optional. Indicates whether ingested data should be converted to Parquet. Default: true.')
param convertToParquet bool = true
=======
@description('Optional. Remote storage account for ingestion dataset.')
param remoteHubStorageUri string = ''

@description('Optional. Storage account key for remote storage account.')
@secure()
param remoteHubStorageKey string = ''
>>>>>>> 63e3b892

@description('Optional. Enable telemetry to track anonymous module usage trends, monitor for bugs, and improve future releases.')
param enableDefaultTelemetry bool = true

//------------------------------------------------------------------------------
// Variables
//------------------------------------------------------------------------------

// Add cm-resource-parent to group resources in Cost Management
var finOpsToolkitVersion = loadTextContent('ftkver.txt')
var resourceTags = union(tags, {
  'cm-resource-parent': '${resourceGroup().id}/providers/Microsoft.Cloud/hubs/${hubName}'
  'ftk-version': finOpsToolkitVersion
  'ftk-tool': 'FinOps hubs'
})

// Generate globally unique Data Factory name: 3-63 chars; letters, numbers, non-repeating dashes
var uniqueSuffix = uniqueString(hubName, resourceGroup().id)
var dataFactoryPrefix = '${replace(hubName, '_', '-')}-engine'
var dataFactorySuffix = '-${uniqueSuffix}'
var dataFactoryName = replace(
  '${take(dataFactoryPrefix, 63 - length(dataFactorySuffix))}${dataFactorySuffix}',
  '--',
  '-'
)
var eventGridPrefix = '${replace(hubName, '_', '-')}-ns'
var eventGridSuffix = '-${uniqueSuffix}'
var eventGridName = replace(
  '${take(eventGridPrefix, 50 - length(eventGridSuffix))}${eventGridSuffix}',
  '--',
  '-'
)

// EventGrid Contributor role
var eventGridContributorRoleId = '1e241071-0855-49ea-94dc-649edcd759de'

// Find a fallback region for EventGrid
var eventGridLocationFallback = {
  israelcentral: 'uaenorth'
  italynorth: 'switzerlandnorth'
  mexicocentral: 'southcentralus'
  polandcentral: 'swedencentral'
  spaincentral: 'francecentral'
  usdodeast: 'usdodcentral'
}
var finalEventGridLocation = eventGridLocation != null && !empty(eventGridLocation) ? eventGridLocation : (eventGridLocationFallback[?location] ?? location)

// The last segment of the telemetryId is used to identify this module
var telemetryId = '00f120b5-2007-6120-0000-40b000000000'

//==============================================================================
// Resources
//==============================================================================

//------------------------------------------------------------------------------
// Telemetry
// Used to anonymously count the number of times the template has been deployed
// and to track and fix deployment bugs to ensure the highest quality.
// No information about you or your cost data is collected.
//------------------------------------------------------------------------------

resource defaultTelemetry 'Microsoft.Resources/deployments@2022-09-01' = if (enableDefaultTelemetry) {
  name: 'pid-${telemetryId}-${uniqueString(deployment().name, location)}'
  properties: {
    mode: 'Incremental'
    template: {
      '$schema': 'https://schema.management.azure.com/schemas/2019-04-01/deploymentTemplate.json#'
      contentVersion: '1.0.0.0'
      metadata: {
        _generator: {
          name: 'FinOps toolkit'
          version: finOpsToolkitVersion
        }
      }
      resources: []
    }
  }
}

//------------------------------------------------------------------------------
// RP registration
// Create and delete a temporary EventGrid namespace so ARM will auto-register 
// the Microsoft.EventGrid RP. This is needed because we cannot register RPs in 
// a resource group template.
//------------------------------------------------------------------------------

// Temporary resource
resource tempEventGridNamespace 'Microsoft.EventGrid/namespaces@2023-12-15-preview' = if (!skipEventGridRegistration) {
  name: eventGridName
  location: finalEventGridLocation
  sku: {
    capacity: 1
    name: 'Standard'
  }
  properties: {
    publicNetworkAccess: 'Disabled'
  }
}

// Managed identity to run script
resource cleanupIdentity 'Microsoft.ManagedIdentity/userAssignedIdentities@2023-01-31' = if (!skipEventGridRegistration) {
  name: '${uniqueSuffix}_cleanup'
  location: finalEventGridLocation
}

// Assign access to the identity
resource cleanupIdentityRole 'Microsoft.Authorization/roleAssignments@2022-04-01' = if (!skipEventGridRegistration) {
  name: guid(eventGridContributorRoleId, cleanupIdentity.id)
  scope: tempEventGridNamespace
  properties: {
    roleDefinitionId: subscriptionResourceId('Microsoft.Authorization/roleDefinitions', eventGridContributorRoleId)
    principalId: cleanupIdentity.properties.principalId
    principalType: 'ServicePrincipal'
  }
}

// Cleanup script
resource cleanupTempEventGridNamespace 'Microsoft.Resources/deploymentScripts@2020-10-01' = if (!skipEventGridRegistration) {
  name: '${uniqueSuffix}_deleteEventGrid'
  dependsOn: [
    cleanupIdentityRole
  ]
  // chinaeast2 is the only region in China that supports deployment scripts
  location: startsWith(location, 'china') ? 'chinaeast2' : location
  kind: 'AzurePowerShell'
  identity: {
    type: 'UserAssigned'
    userAssignedIdentities: {
      '${cleanupIdentity.id}': {}
    }
  }
  properties: {
    azPowerShellVersion: '8.0'
    scriptContent: 'Remove-AzResource -Id $env:resourceId -Force'
    timeout: 'PT30M'
    cleanupPreference: 'OnSuccess'
    retentionInterval: 'PT1H'
    environmentVariables: [
      {
        name: 'resourceId'
        value: tempEventGridNamespace.id
      }
    ]
  }
}

//------------------------------------------------------------------------------
// ADLSv2 storage account for staging and archive
//------------------------------------------------------------------------------

module storage 'storage.bicep' = {
  name: 'storage'
  params: {
    hubName: hubName
    uniqueSuffix: uniqueSuffix
    sku: storageSku
    location: location
    tags: resourceTags
    tagsByResource: tagsByResource
    scopesToMonitor: scopesToMonitor
    msexportRetentionInDays: exportRetentionInDays
    ingestionRetentionInMonths: ingestionRetentionInMonths
  }
}

//------------------------------------------------------------------------------
// Data Factory and pipelines
//------------------------------------------------------------------------------

resource dataFactory 'Microsoft.DataFactory/factories@2018-06-01' = {
  name: dataFactoryName
  dependsOn: [
    tempEventGridNamespace
  ]
  location: location
  tags: union(
    resourceTags,
    contains(tagsByResource, 'Microsoft.DataFactory/factories') ? tagsByResource['Microsoft.DataFactory/factories'] : {}
  )
  identity: { type: 'SystemAssigned' }
  properties: any({ // Using any() to hide the error that gets surfaced because globalConfigurations is not in the ADF schema yet
    globalConfigurations: {
      PipelineBillingEnabled: 'true'
    }
  })
}

module dataFactoryResources 'dataFactory.bicep' = {
  name: 'dataFactoryResources'
  params: {
    dataFactoryName: dataFactory.name
    storageAccountName: storage.outputs.name
    exportContainerName: storage.outputs.exportContainer
    configContainerName: storage.outputs.configContainer
    ingestionContainerName: storage.outputs.ingestionContainer
    keyVaultName: keyVault.outputs.name
    location: location
    hubName: hubName
    remoteHubStorageUri: remoteHubStorageUri
    tags: resourceTags
    tagsByResource: tagsByResource
  }
}

//------------------------------------------------------------------------------
// Key Vault for storing secrets
//------------------------------------------------------------------------------

module keyVault 'keyVault.bicep' = {
  name: 'keyVault'
  params: {
    hubName: hubName
    uniqueSuffix: uniqueSuffix
    location: location
    tags: resourceTags
    tagsByResource: tagsByResource
    storageAccountKey: remoteHubStorageKey
    accessPolicies: [
      {
        objectId: dataFactory.identity.principalId
        tenantId: subscription().tenantId
        permissions: {
          secrets: [
            'get'
          ]
        }
      }
    ]
  }
}

//------------------------------------------------------------------------------
// Data Explorer for analytics
//------------------------------------------------------------------------------

module dataExplorer 'dataExplorer.bicep' = if (deployDataExplorer){
  name: 'dataExplorer'
  params: {
    location: location
    tags: resourceTags
    storageAccountName: storage.outputs.name
  }
}

//==============================================================================
// Outputs
//==============================================================================

@description('Name of the deployed hub instance.')
output name string = hubName

@description('Azure resource location resources were deployed to.')
output location string = location

@description('Name of the Data Factory.')
output dataFactorytName string = dataFactory.name

@description('Resource ID of the storage account created for the hub instance. This must be used when creating the Cost Management export.')
output storageAccountId string = storage.outputs.resourceId

@description('Name of the storage account created for the hub instance. This must be used when connecting FinOps toolkit Power BI reports to your data.')
output storageAccountName string = storage.outputs.name

@description('URL to use when connecting custom Power BI reports to your data.')
output storageUrlForPowerBI string = 'https://${storage.outputs.name}.dfs.${environment().suffixes.storage}/${storage.outputs.ingestionContainer}'

<<<<<<< HEAD
@description('The resource ID of the Data Explorer cluster.')
output clusterId string = dataExplorer.outputs.clusterId

@description('The URI of the Data Explorer cluster.')
output clusterUri string = dataExplorer.outputs.clusterUri

@description('The name of the Data Explorer database.')
output clusterDatabaseName string = dataExplorer.outputs.clusterDbName
=======
@description('Object ID of the Data Factory managed identity. This will be needed when configuring managed exports.')
output managedIdentityId string = dataFactory.identity.principalId

@description('Azure AD tenant ID. This will be needed when configuring managed exports.')
output managedIdentityTenantId string = tenant().tenantId
>>>>>>> 63e3b892
<|MERGE_RESOLUTION|>--- conflicted
+++ resolved
@@ -39,26 +39,15 @@
 @description('Optional. Number of months of cost data to retain in the ingestion container. Default: 13.')
 param ingestionRetentionInMonths int = 13
 
-<<<<<<< HEAD
 @description('Optional. Deploy Azure Data Explorer cluster for analytics. Default: false.')
 param deployDataExplorer bool = false //TODO: Review if this should be true or false by default
 
-// @description('Optional. Number of days of cost data to retain in the ms-cm-exports container. Default: 0.')
-// param exportRetentionInDays int = 0
-
-// @description('Optional. Number of months of cost data to retain in the ingestion container. Default: 13.')
-// param ingestionRetentionInMonths int = 13
-
-@description('Optional. Indicates whether ingested data should be converted to Parquet. Default: true.')
-param convertToParquet bool = true
-=======
 @description('Optional. Remote storage account for ingestion dataset.')
 param remoteHubStorageUri string = ''
 
 @description('Optional. Storage account key for remote storage account.')
 @secure()
 param remoteHubStorageKey string = ''
->>>>>>> 63e3b892
 
 @description('Optional. Enable telemetry to track anonymous module usage trends, monitor for bugs, and improve future releases.')
 param enableDefaultTelemetry bool = true
@@ -240,9 +229,9 @@
   )
   identity: { type: 'SystemAssigned' }
   properties: any({ // Using any() to hide the error that gets surfaced because globalConfigurations is not in the ADF schema yet
-    globalConfigurations: {
-      PipelineBillingEnabled: 'true'
-    }
+      globalConfigurations: {
+        PipelineBillingEnabled: 'true'
+      }
   })
 }
 
@@ -325,7 +314,6 @@
 @description('URL to use when connecting custom Power BI reports to your data.')
 output storageUrlForPowerBI string = 'https://${storage.outputs.name}.dfs.${environment().suffixes.storage}/${storage.outputs.ingestionContainer}'
 
-<<<<<<< HEAD
 @description('The resource ID of the Data Explorer cluster.')
 output clusterId string = dataExplorer.outputs.clusterId
 
@@ -334,10 +322,9 @@
 
 @description('The name of the Data Explorer database.')
 output clusterDatabaseName string = dataExplorer.outputs.clusterDbName
-=======
+
 @description('Object ID of the Data Factory managed identity. This will be needed when configuring managed exports.')
 output managedIdentityId string = dataFactory.identity.principalId
 
 @description('Azure AD tenant ID. This will be needed when configuring managed exports.')
-output managedIdentityTenantId string = tenant().tenantId
->>>>>>> 63e3b892
+output managedIdentityTenantId string = tenant().tenantId