--- conflicted
+++ resolved
@@ -139,12 +139,9 @@
     ingestionContainerName: storage.outputs.ingestionContainer
     keyVaultName: keyVault.outputs.name
     location: location
-<<<<<<< HEAD
     hubName: hubName
     remoteHubStorageUri: remoteHubStorageUri
-=======
     tags: resourceTags
->>>>>>> b0241b13
   }
 }
 
