--- conflicted
+++ resolved
@@ -24,22 +24,17 @@
 @description('Optional. Tags to apply to all resources. We will also add the cm-resource-parent tag for improved cost roll-ups in Cost Management.')
 param tags object = {}
 
-<<<<<<< HEAD
+@description('Optional. Tags to apply to resources based on their resource type. Resource type specific tags will be merged with tags for all resources.')
+param tagsByResource object = {}
+
 @description('Optional. List of scope IDs to monitor and ingest cost for.')
 param scopesToMonitor array
 
 @description('Optional. Number of days of cost data to retain in the ms-cm-exports container. Default: 0.')
-param exportRetentionInDays int = 0
+param msexportRetentionInDays int = 0
 
 @description('Optional. Number of months of cost data to retain in the ingestion container. Default: 13.')
 param ingestionRetentionInMonths int = 13
-=======
-@description('Optional. Tags to apply to resources based on their resource type. Resource type specific tags will be merged with tags for all resources.')
-param tagsByResource object = {}
-
-@description('Optional. List of scope IDs to create exports for.')
-param exportScopes array
->>>>>>> 7133fb62
 
 //------------------------------------------------------------------------------
 // Variables
@@ -49,9 +44,6 @@
 var safeHubName = replace(replace(toLower(hubName), '-', ''), '_', '')
 var storageAccountSuffix = uniqueSuffix
 var storageAccountName = '${take(safeHubName, 24 - length(storageAccountSuffix))}${storageAccountSuffix}'
-var schema_ea_normalized = loadTextContent('../schema/schema_ea_normalized.json')
-var schema_mca_normalized = loadTextContent('../schema/schema_mca_normalized.json')
-var uploadScript = loadTextContent('./scripts/Copy-FileToAzureBlob.ps1')
 
 // Roles needed to auto-start triggers
 var blobUploadRbacRoles = [
@@ -121,13 +113,8 @@
 
 // Create managed identity to upload files
 resource identity 'Microsoft.ManagedIdentity/userAssignedIdentities@2023-01-31' = {
-<<<<<<< HEAD
-  name: '${storageAccountName}_${configContainer.name}_blobManager'
-  tags: tags
-=======
   name: '${storageAccountName}_blobManager'
   tags: union(tags, contains(tagsByResource, 'Microsoft.ManagedIdentity/userAssignedIdentities') ? tagsByResource['Microsoft.ManagedIdentity/userAssignedIdentities'] : {})
->>>>>>> 7133fb62
   location: location
 }
 
@@ -163,25 +150,20 @@
     retentionInterval: 'PT1H'
     environmentVariables: [
       {
-<<<<<<< HEAD
+        name: 'ftkVersion'
+        value: loadTextContent('./version.txt')
+      }
+      {
         name: 'scopes'
         value: join(scopesToMonitor, '|')
       }
       {
-        name: 'exportRetentionInDays'
-        value: string(exportRetentionInDays)
+        name: 'msexportRetentionInDays'
+        value: string(msexportRetentionInDays)
       }
       {
         name: 'ingestionRetentionInMonths'
         value: string(ingestionRetentionInMonths)
-=======
-        name: 'ftkVersion'
-        value: loadTextContent('./version.txt')
-      }
-      {
-        name: 'exportScopes'
-        value: join(exportScopes, '|')
->>>>>>> 7133fb62
       }
       {
         name: 'storageAccountName'
@@ -191,16 +173,8 @@
         name: 'containerName'
         value: 'config'
       }
-      {
-        name: 'schema_ea_normalized'
-        value: schema_ea_normalized
-      }
-      {
-        name: 'schema_mca_normalized'
-        value: schema_mca_normalized
-      }
     ]
-    scriptContent: uploadScript
+    scriptContent: loadTextContent('./scripts/Copy-FileToAzureBlob.ps1')
   }
 }
 
