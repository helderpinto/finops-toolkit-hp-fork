// Copyright (c) Microsoft Corporation.
// Licensed under the MIT License.

//==============================================================================
// Parameters
//==============================================================================

@description('Required. Name of the hub. Used to ensure unique resource names.')
param hubName string

@description('Required. Suffix to add to the storage account name to ensure uniqueness.')
param uniqueSuffix string

@description('Optional. Azure location where all resources should be created. See https://aka.ms/azureregions. Default: (resource group location).')
param location string = resourceGroup().location

@allowed([
  'Premium_LRS'
  'Premium_ZRS'
])
@description('Optional. Storage SKU to use. LRS = Lowest cost, ZRS = High availability. Note Standard SKUs are not available for Data Lake gen2 storage. Allowed: Premium_LRS, Premium_ZRS. Default: Premium_LRS.')
param sku string = 'Premium_LRS'

@description('Optional. Tags to apply to all resources. We will also add the cm-resource-parent tag for improved cost roll-ups in Cost Management.')
param tags object = {}

@description('Optional. List of scope IDs to create exports for.')
param exportScopes array

@description('Optional. Number of days of cost data to retain in the ms-cm-exports container. Default: 0.')
param exportRetentionInDays int = 0

@description('Optional. Number of months of cost data to retain in the ingestion container. Default: 13.')
param ingestionRetentionInMonths int = 13

//------------------------------------------------------------------------------
// Variables
//------------------------------------------------------------------------------

// Generate globally unique storage account name: 3-24 chars; lowercase letters/numbers only
var safeHubName = replace(replace(toLower(hubName), '-', ''), '_', '')
var storageAccountSuffix = uniqueSuffix
var storageAccountName = '${take(safeHubName, 24 - length(storageAccountSuffix))}${storageAccountSuffix}'
var schema_ea_normalized = loadTextContent('../schema/schema_ea_normalized.json')
var schema_mca_normalized = loadTextContent('../schema/schema_mca_normalized.json')
var uploadScript = loadTextContent('./scripts/Copy-FileToAzureBlob.ps1')

// Roles needed to auto-start triggers
var blobUploadRbacRoles = [
  'ba92f5b4-2d11-453d-a403-e96b0029c9fe' // Storage Blob Data Contributor - https://learn.microsoft.com/azure/role-based-access-control/built-in-roles#storage-blob-data-contributor
]

//==============================================================================
// Resources
//==============================================================================

resource storageAccount 'Microsoft.Storage/storageAccounts@2022-09-01' = {
  name: storageAccountName
  location: location
  sku: {
    name: sku
  }
  kind: 'BlockBlobStorage'
  tags: tags
  properties: {
    supportsHttpsTrafficOnly: true
    isHnsEnabled: true
    minimumTlsVersion: 'TLS1_2'
    allowBlobPublicAccess: false
  }
}

//------------------------------------------------------------------------------
// Containers
//------------------------------------------------------------------------------

resource blobService 'Microsoft.Storage/storageAccounts/blobServices@2022-09-01' = {
  parent: storageAccount
  name: 'default'
}

resource configContainer 'Microsoft.Storage/storageAccounts/blobServices/containers@2022-09-01' = {
  parent: blobService
  name: 'config'
  properties: {
    publicAccess: 'None'
    metadata: {}
  }
}

resource exportContainer 'Microsoft.Storage/storageAccounts/blobServices/containers@2022-09-01' = {
  parent: blobService
  name: 'msexports'
  properties: {
    publicAccess: 'None'
    metadata: {}
  }
}

resource ingestionContainer 'Microsoft.Storage/storageAccounts/blobServices/containers@2022-09-01' = {
  parent: blobService
  name: 'ingestion'
  properties: {
    publicAccess: 'None'
    metadata: {}
  }
}

//------------------------------------------------------------------------------
// Settings.json
//------------------------------------------------------------------------------

// Create managed identity to upload files
resource identity 'Microsoft.ManagedIdentity/userAssignedIdentities@2023-01-31' = {
<<<<<<< HEAD
  name: '${storageAccountName}_${configContainer.name}_blobManager'
=======
  name: '${storageAccountName}_blobManager'
  tags: tags
>>>>>>> b0241b13
  location: location
}

// Assign access to the identity
resource identityRoleAssignments 'Microsoft.Authorization/roleAssignments@2022-04-01' = [for role in blobUploadRbacRoles: {
  name: guid(storageAccount.id, role, identity.id)
  scope: storageAccount
  properties: {
    roleDefinitionId: subscriptionResourceId('Microsoft.Authorization/roleDefinitions', role)
    principalId: identity.properties.principalId
    principalType: 'ServicePrincipal'
  }
}]

resource uploadSettings 'Microsoft.Resources/deploymentScripts@2020-10-01' = {
  name: 'uploadSettings'
  kind: 'AzurePowerShell'
  location: location
  tags: tags
  identity: {
    type: 'UserAssigned'
    userAssignedIdentities: {
      '${identity.id}': {}
    }
  }
  dependsOn: [
    configContainer
    identityRoleAssignments
  ]
  properties: {
    azPowerShellVersion: '8.0'
    retentionInterval: 'PT1H'
    environmentVariables: [
      {
        name: 'exportScopes'
        value: join(exportScopes, '|')
      }
      {
        name: 'exportRetentionInDays'
        value: string(exportRetentionInDays)
      }
      {
        name: 'ingestionRetentionInMonths'
        value: string(ingestionRetentionInMonths)
      }
      {
        name: 'storageAccountName'
        value: storageAccountName
      }
      {
        name: 'containerName'
        value: 'config'
      }
      {
        name: 'schema_ea_normalized'
        value: schema_ea_normalized
      }
      {
        name: 'schema_mca_normalized'
        value: schema_mca_normalized
      }
    ]
    scriptContent: uploadScript
  }
}

//==============================================================================
// Outputs
//==============================================================================

@description('The resource ID of the storage account.')
output resourceId string = storageAccount.id

@description('The name of the storage account.')
output name string = storageAccount.name

@description('The name of the container used for configuration settings.')
output configContainer string = configContainer.name

@description('The name of the container used for Cost Management exports.')
output exportContainer string = exportContainer.name

@description('The name of the container used for normalized data ingestion.')
output ingestionContainer string = ingestionContainer.name<|MERGE_RESOLUTION|>--- conflicted
+++ resolved
@@ -112,12 +112,8 @@
 
 // Create managed identity to upload files
 resource identity 'Microsoft.ManagedIdentity/userAssignedIdentities@2023-01-31' = {
-<<<<<<< HEAD
   name: '${storageAccountName}_${configContainer.name}_blobManager'
-=======
-  name: '${storageAccountName}_blobManager'
   tags: tags
->>>>>>> b0241b13
   location: location
 }
 
