// Copyright (c) Microsoft Corporation.
// Licensed under the MIT License.

//==============================================================================
// Parameters
//==============================================================================

@description('Required. Name of the FinOps hub instance.')
param hubName string

@description('Required. Name of the Data Factory instance.')
param dataFactoryName string

@description('Required. The name of the Azure Key Vault instance.')
param keyVaultName string

@description('Required. The name of the Azure storage account instance.')
param storageAccountName string

@description('Required. The name of the container where Cost Management data is exported.')
param exportContainerName string

@description('Required. The name of the container where normalized data is ingested.')
param ingestionContainerName string

@description('Required. The name of the container where normalized data is ingested.')
param configContainerName string

@description('Optional. Indicates whether ingested data should be converted to parquet. Default: true.')
param convertToParquet bool = true

@description('Optional. The location to use for the managed identity and deployment script to auto-start triggers. Default = (resource group location).')
param location string = resourceGroup().location

@description('Optional. Remote storage account for ingestion dataset.')
param remoteHubStorageUri string

@description('Optional. Tags to apply to all resources. We will also add the cm-resource-parent tag for improved cost roll-ups in Cost Management.')
param tags object = {}

@description('Optional. Tags to apply to resources based on their resource type. Resource type specific tags will be merged with tags for all resources.')
param tagsByResource object = {}

//------------------------------------------------------------------------------
// Variables
//------------------------------------------------------------------------------

var datasetPropsDelimitedText = {
  columnDelimiter: ','
  compressionLevel: 'Optimal'
  escapeChar: '"'
  firstRowAsHeader: true
  quoteChar: '"'
}
var datasetPropsParquet = {}
var datasetPropsCommon = {
  location: {
    type: 'AzureBlobFSLocation'
    fileName: {
      value: '@{dataset().fileName}'
      type: 'Expression'
    }
    folderPath: {
      value: '@{dataset().folderName}'
      type: 'Expression'
    }
  }
}

var safeExportContainerName = replace('${exportContainerName}', '-', '_')
var safeIngestionContainerName = replace('${ingestionContainerName}', '-', '_')
var safeConfigContainerName = replace('${configContainerName}', '-', '_')

// All hub triggers (used to auto-start)
var fileAddedExportTriggerName = '${safeExportContainerName}_FileAdded'
var updateConfigTriggerName = '${safeConfigContainerName}_SettingsUpdated'
var dailyTriggerName = '${safeConfigContainerName}_DailySchedule'
var monthlyTriggerName = '${safeConfigContainerName}_MonthlySchedule'
var allHubTriggers = [
  fileAddedExportTriggerName
  updateConfigTriggerName
  dailyTriggerName
  monthlyTriggerName
]

// Roles needed to auto-start triggers
var autoStartRbacRoles = [
  '673868aa-7521-48a0-acc6-0f60742d39f5' // Data Factory contributor - https://learn.microsoft.com/azure/role-based-access-control/built-in-roles#data-factory-contributor
  'e40ec5ca-96e0-45a2-b4ff-59039f2c2b59' // Managed Identity Contributor - https://learn.microsoft.com/en-us/azure/role-based-access-control/built-in-roles#managed-identity-contributor
]

<<<<<<< HEAD
// Storage roles needed for ADF to create CM exports and process the output
// Does not include roles assignments needed against the export scope
var storageRbacRoles = [
  '17d1049b-9a84-46fb-8f53-869881c3d3ab' // Storage Account Contributor https://learn.microsoft.com/en-us/azure/role-based-access-control/built-in-roles#storage-account-contributor
  'ba92f5b4-2d11-453d-a403-e96b0029c9fe' // Storage Blob Data Contributor https://learn.microsoft.com/en-us/azure/role-based-access-control/built-in-roles#storage-blob-data-contributor
  'acdd72a7-3385-48ef-bd42-f606fba81ae7' // Reader https://learn.microsoft.com/en-us/azure/role-based-access-control/built-in-roles#reader
]
=======
// FocusCost 1.0-preview (v1) columns
var focusCostColumns = [
  { name: 'AvailabilityZone', type: 'String' }
  { name: 'BilledCost', type: 'Decimal' }
  { name: 'BillingAccountId', type: 'String' }
  { name: 'BillingAccountName', type: 'String' }
  { name: 'BillingAccountType', type: 'String' }
  { name: 'BillingCurrency', type: 'String' }
  { name: 'BillingPeriodEnd', type: 'DateTime' }
  { name: 'BillingPeriodStart', type: 'DateTime' }
  { name: 'ChargeCategory', type: 'String' }
  { name: 'ChargeDescription', type: 'String' }
  { name: 'ChargeFrequency', type: 'String' }
  { name: 'ChargePeriodEnd', type: 'DateTime' }
  { name: 'ChargePeriodStart', type: 'DateTime' }
  { name: 'ChargeSubcategory', type: 'String' }
  { name: 'CommitmentDiscountCategory', type: 'String' }
  { name: 'CommitmentDiscountId', type: 'String' }
  { name: 'CommitmentDiscountName', type: 'String' }
  { name: 'CommitmentDiscountType', type: 'String' }
  { name: 'EffectiveCost', type: 'Decimal' }
  { name: 'InvoiceIssuerName', type: 'String' }
  { name: 'ListCost', type: 'Decimal' }
  { name: 'ListUnitPrice', type: 'Decimal' }
  { name: 'PricingCategory', type: 'String' }
  { name: 'PricingQuantity', type: 'Decimal' }
  { name: 'PricingUnit', type: 'String' }
  { name: 'ProviderName', type: 'String' }
  { name: 'PublisherName', type: 'String' }
  { name: 'Region', type: 'String' }
  { name: 'ResourceId', type: 'String' }
  { name: 'ResourceName', type: 'String' }
  { name: 'ResourceType', type: 'String' }
  { name: 'ServiceCategory', type: 'String' }
  { name: 'ServiceName', type: 'String' }
  { name: 'SkuId', type: 'String' }
  { name: 'SkuPriceId', type: 'String' }
  { name: 'SubAccountId', type: 'String' }
  { name: 'SubAccountName', type: 'String' }
  { name: 'SubAccountType', type: 'String' }
  { name: 'Tags', type: 'String' }
  { name: 'UsageQuantity', type: 'Decimal' }
  { name: 'UsageUnit', type: 'String' }
  { name: 'x_AccountName', type: 'String' }
  { name: 'x_AccountOwnerId', type: 'String' }
  { name: 'x_BilledCostInUsd', type: 'Decimal' }
  { name: 'x_BilledUnitPrice', type: 'Decimal' }
  { name: 'x_BillingAccountId', type: 'String' }
  { name: 'x_BillingAccountName', type: 'String' }
  { name: 'x_BillingExchangeRate', type: 'Decimal' }
  { name: 'x_BillingExchangeRateDate', type: 'DateTime' }
  { name: 'x_BillingProfileId', type: 'String' }
  { name: 'x_BillingProfileName', type: 'String' }
  { name: 'x_ChargeId', type: 'String' }
  { name: 'x_CostAllocationRuleName', type: 'String' }
  { name: 'x_CostCenter', type: 'String' }
  { name: 'x_CustomerId', type: 'String' }
  { name: 'x_CustomerName', type: 'String' }
  { name: 'x_EffectiveCostInUsd', type: 'Decimal' }
  { name: 'x_EffectiveUnitPrice', type: 'Decimal' }
  { name: 'x_InvoiceId', type: 'String' }
  { name: 'x_InvoiceIssuerId', type: 'String' }
  { name: 'x_InvoiceSectionId', type: 'String' }
  { name: 'x_InvoiceSectionName', type: 'String' }
  { name: 'x_OnDemandCost', type: 'Decimal' }
  { name: 'x_OnDemandCostInUsd', type: 'Decimal' }
  { name: 'x_OnDemandUnitPrice', type: 'Decimal' }
  { name: 'x_PartnerCreditApplied', type: 'Boolean' }
  { name: 'x_PartnerCreditRate', type: 'Decimal' }
  { name: 'x_PricingBlockSize', type: 'Decimal' }
  { name: 'x_PricingCurrency', type: 'String' }
  { name: 'x_PricingSubcategory', type: 'String' }
  { name: 'x_PricingUnitDescription', type: 'String' }
  { name: 'x_PublisherCategory', type: 'String' }
  { name: 'x_PublisherId', type: 'String' }
  { name: 'x_ResellerId', type: 'String' }
  { name: 'x_ResellerName', type: 'String' }
  { name: 'x_ResourceGroupName', type: 'String' }
  { name: 'x_ResourceType', type: 'String' }
  { name: 'x_ServicePeriodEnd', type: 'DateTime' }
  { name: 'x_ServicePeriodStart', type: 'DateTime' }
  { name: 'x_SkuDescription', type: 'String' }
  { name: 'x_SkuDetails', type: 'String' }
  { name: 'x_SkuIsCreditEligible', type: 'Boolean' }
  { name: 'x_SkuMeterCategory', type: 'String' }
  { name: 'x_SkuMeterId', type: 'String' }
  { name: 'x_SkuMeterName', type: 'String' }
  { name: 'x_SkuMeterSubcategory', type: 'String' }
  { name: 'x_SkuOfferId', type: 'String' }
  { name: 'x_SkuOrderId', type: 'String' }
  { name: 'x_SkuOrderName', type: 'String' }
  { name: 'x_SkuPartNumber', type: 'String' }
  { name: 'x_SkuRegion', type: 'String' }
  { name: 'x_SkuServiceFamily', type: 'String' }
  { name: 'x_SkuTerm', type: 'String' }
  { name: 'x_SkuTier', type: 'String' }
]
var focusCostMappings = [for i in range(0, length(focusCostColumns)): {
  source: { name: focusCostColumns[i].name, type: focusCostColumns[i].type }
  sink: { name: focusCostColumns[i].name }
}]
>>>>>>> 7133fb62

//==============================================================================
// Resources
//==============================================================================

// Get data factory instance
resource dataFactory 'Microsoft.DataFactory/factories@2018-06-01' existing = {
  name: dataFactoryName
}

// Get storage account instance
resource storageAccount 'Microsoft.Storage/storageAccounts@2022-09-01' existing = {
  name: storageAccountName
}

// Get keyvault instance
resource keyVault 'Microsoft.KeyVault/vaults@2023-02-01' existing = {
  name: keyVaultName
}

module azuretimezones 'azuretimezones.bicep' = {
  name: 'azuretimezones'
  params: {
    location: location
  }
}

//------------------------------------------------------------------------------
<<<<<<< HEAD
// Identities and RBAC
=======
// Delete old triggers and pipelines
//------------------------------------------------------------------------------

resource deleteOldResources 'Microsoft.Resources/deploymentScripts@2020-10-01' = {
  name: '${dataFactory.name}_deleteOldResources'
  location: location
  identity: {
    type: 'UserAssigned'
    userAssignedIdentities: {
      '${identity.id}': {}
    }
  }
  kind: 'AzurePowerShell'
  dependsOn: [
    identityRoleAssignments
  ]
  tags: tags
  properties: {
    azPowerShellVersion: '8.0'
    retentionInterval: 'PT1H'
    cleanupPreference: 'OnSuccess'
    scriptContent: loadTextContent('./scripts/Remove-OldResources.ps1')
    environmentVariables: [
      {
        name: 'DataFactorySubscriptionId'
        value: subscription().id
      }
      {
        name: 'DataFactoryResourceGroup'
        value: resourceGroup().name
      }
      {
        name: 'DataFactoryName'
        value: dataFactory.name
      }
    ]
  }
}

//------------------------------------------------------------------------------
// Stop all triggers before deploying
>>>>>>> 7133fb62
//------------------------------------------------------------------------------

// Create managed identity to start/stop triggers
resource identity 'Microsoft.ManagedIdentity/userAssignedIdentities@2023-01-31' = {
  name: '${dataFactory.name}_triggerManager'
  location: location
  tags: union(tags, contains(tagsByResource, 'Microsoft.ManagedIdentity/userAssignedIdentities') ? tagsByResource['Microsoft.ManagedIdentity/userAssignedIdentities'] : {})
}

resource identityRoleAssignments 'Microsoft.Authorization/roleAssignments@2022-04-01' = [for role in autoStartRbacRoles: {
  name: guid(dataFactory.id, role, identity.id)
  scope: dataFactory
  properties: {
    roleDefinitionId: subscriptionResourceId('Microsoft.Authorization/roleDefinitions', role)
    principalId: identity.properties.principalId
    principalType: 'ServicePrincipal'
  }
}]

<<<<<<< HEAD
// Create managed identity to manage exports in cost management
resource pipelineIdentityRoleAssignments 'Microsoft.Authorization/roleAssignments@2022-04-01' = [for role in storageRbacRoles: {
  name: guid(storageAccount.id, role, dataFactory.id)
  scope: storageAccount
  properties: {
    roleDefinitionId: subscriptionResourceId('Microsoft.Authorization/roleDefinitions', role)
    principalId: dataFactory.identity.principalId
    principalType: 'ServicePrincipal'
  }
}]

//------------------------------------------------------------------------------
// Delete old triggers and pipelines
//------------------------------------------------------------------------------

resource deleteOldResources 'Microsoft.Resources/deploymentScripts@2020-10-01' = {
  name: '${dataFactory.name}_deleteOldResources'
  location: location
  identity: {
    type: 'UserAssigned'
    userAssignedIdentities: {
      '${identity.id}': {}
    }
  }
  kind: 'AzurePowerShell'
  dependsOn: [
    identityRoleAssignments
  ]
  tags: tags
  properties: {
    azPowerShellVersion: '8.0'
    retentionInterval: 'PT1H'
    cleanupPreference: 'OnSuccess'
    scriptContent: loadTextContent('./scripts/Remove-OldResources.ps1')
    environmentVariables: [
      {
        name: 'DataFactorySubscriptionId'
        value: subscription().id
      }
      {
        name: 'DataFactoryResourceGroup'
        value: resourceGroup().name
      }
      {
        name: 'DataFactoryName'
        value: dataFactory.name
      }
    ]
  }
}

//------------------------------------------------------------------------------
// Stop all triggers before deploying
//------------------------------------------------------------------------------

resource stopTriggers 'Microsoft.Resources/deploymentScripts@2020-10-01' = {
  name: '${dataFactory.name}_stopTriggers'
  location: location
=======
// Stop hub triggers if they're already running
resource stopHubTriggers 'Microsoft.Resources/deploymentScripts@2020-10-01' = {
  name: '${dataFactoryName}_stopHubTriggers'
  // chinaeast2 is the only region in China that supports deployment scripts
  location: startsWith(location, 'china') ? 'chinaeast2' : location
>>>>>>> 7133fb62
  identity: {
    type: 'UserAssigned'
    userAssignedIdentities: {
      '${identity.id}': {}
    }
  }
  kind: 'AzurePowerShell'
  dependsOn: [
    identityRoleAssignments
  ]
  tags: union(tags, contains(tagsByResource, 'Microsoft.Resources/deploymentScripts') ? tagsByResource['Microsoft.Resources/deploymentScripts'] : {})
  properties: {
    azPowerShellVersion: '8.0'
    retentionInterval: 'PT1H'
    cleanupPreference: 'OnSuccess'
    scriptContent: loadTextContent('./scripts/Start-Triggers.ps1')
    arguments: '-Stop'
    environmentVariables: [
      {
        name: 'DataFactorySubscriptionId'
        value: subscription().id
      }
      {
        name: 'DataFactoryResourceGroup'
        value: resourceGroup().name
      }
      {
        name: 'DataFactoryName'
        value: dataFactory.name
      }
      {
        name: 'Triggers'
        value: join(allHubTriggers, '|')
      }
    ]
  }
}

//------------------------------------------------------------------------------
// Linked services
//------------------------------------------------------------------------------

resource linkedService_keyVault 'Microsoft.DataFactory/factories/linkedservices@2018-06-01' = {
  name: keyVault.name
  parent: dataFactory
  properties: {
    annotations: []
    parameters: {}
    type: 'AzureKeyVault'
    typeProperties: {
      baseUrl: reference('Microsoft.KeyVault/vaults/${keyVault.name}', '2023-02-01').vaultUri
    }
  }
}

resource linkedService_storageAccount 'Microsoft.DataFactory/factories/linkedservices@2018-06-01' = {
  name: storageAccount.name
  parent: dataFactory
  properties: {
    annotations: []
    parameters: {}
    type: 'AzureBlobFS'
    typeProperties: {
      url: reference('Microsoft.Storage/storageAccounts/${storageAccount.name}', '2021-08-01').primaryEndpoints.dfs
    }
  }
}

resource linkedService_remoteHubStorage 'Microsoft.DataFactory/factories/linkedservices@2018-06-01' = if (!empty(remoteHubStorageUri)) {
  name: 'remoteHubStorage'
  parent: dataFactory
  properties: {
    annotations: []
    parameters: {}
    type: 'AzureBlobFS'
    typeProperties: {
      url: remoteHubStorageUri
      accountKey: {
        type: 'AzureKeyVaultSecret'
        store: {
          referenceName: linkedService_keyVault.name
          type: 'LinkedServiceReference'
        }
        secretName: '${toLower(hubName)}-storage-key'
      }
    }
  }
}

//------------------------------------------------------------------------------
// Datasets
//------------------------------------------------------------------------------
resource dataset_config 'Microsoft.DataFactory/factories/datasets@2018-06-01' = {
  name: safeConfigContainerName
  parent: dataFactory
  properties: {
    annotations: []
    parameters: {
      fileName: {
        type: 'String'
        defaultValue: 'settings.json'
      }
      folderName: {
        type: 'String'
        defaultValue: configContainerName
      }
    }
    type: 'Json'
    typeProperties: datasetPropsCommon
    linkedServiceName: {
      parameters: {}
      referenceName: linkedService_storageAccount.name
      type: 'LinkedServiceReference'
    }
  }
}

resource dataset_msexports 'Microsoft.DataFactory/factories/datasets@2018-06-01' = {
  name: safeExportContainerName
  parent: dataFactory
  properties: {
    annotations: []
    parameters: {
      fileName: {
        type: 'String'
      }
      folderName: {
        type: 'String'
      }
    }
    type: 'DelimitedText'
    typeProperties: union(datasetPropsCommon, datasetPropsDelimitedText, { compressionCodec: 'none' })
    linkedServiceName: {
      parameters: {}
      referenceName: linkedService_storageAccount.name
      type: 'LinkedServiceReference'
    }
  }
}

resource dataset_ingestion 'Microsoft.DataFactory/factories/datasets@2018-06-01' = {
  name: safeIngestionContainerName
  parent: dataFactory
  properties: {
    annotations: []
    parameters: {
      fileName: {
        type: 'String'
      }
      folderName: {
        type: 'String'
      }
    }
    type: any(convertToParquet ? 'Parquet' : 'DelimitedText')
    typeProperties: union(
      datasetPropsCommon,
      convertToParquet ? datasetPropsParquet : datasetPropsDelimitedText,
      { compressionCodec: 'gzip' }
    )
    linkedServiceName: {
      parameters: {}
      referenceName: empty(remoteHubStorageUri) ? linkedService_storageAccount.name : linkedService_remoteHubStorage.name
      type: 'LinkedServiceReference'
    }
  }
}

//------------------------------------------------------------------------------
// Triggers
//------------------------------------------------------------------------------
<<<<<<< HEAD
resource trigger_FileAdded 'Microsoft.DataFactory/factories/triggers@2018-06-01' = {
  name: fileAddedExportTriggerName
  parent: dataFactory
  dependsOn: [
    stopTriggers
=======

// Get storage account instance
resource storageAccount 'Microsoft.Storage/storageAccounts@2022-09-01' existing = {
  name: storageAccountName
}

// Create trigger
resource trigger_msexports_FileAdded 'Microsoft.DataFactory/factories/triggers@2018-06-01' = {
  name: '${safeExportContainerName}_FileAdded'
  parent: dataFactory
  dependsOn: [
    stopHubTriggers
    pipeline_ExecuteETL
>>>>>>> 7133fb62
  ]
  properties: {
    annotations: []
    pipelines: [
      {
        pipelineReference: {
<<<<<<< HEAD
          referenceName: pipeline_ExecuteETL.name
=======
          referenceName: '${exportContainerName}_ExecuteETL'
>>>>>>> 7133fb62
          type: 'PipelineReference'
        }
        parameters: {
          folderName: '@triggerBody().folderPath'
          fileName: '@triggerBody().fileName'
        }
      }
    ]
    type: 'BlobEventsTrigger'
    typeProperties: {
      blobPathBeginsWith: '/${exportContainerName}/blobs/'
      blobPathEndsWith: '.csv'
      ignoreEmptyBlobs: true
      scope: storageAccount.id
      events: [
        'Microsoft.Storage.BlobCreated'
      ]
    }
  }
}

<<<<<<< HEAD
resource trigger_SettingsUpdated 'Microsoft.DataFactory/factories/triggers@2018-06-01' = {
  name: updateConfigTriggerName
  parent: dataFactory
  dependsOn: [
    stopTriggers
=======
resource pipeline_ExecuteETL 'Microsoft.DataFactory/factories/pipelines@2018-06-01' = {
  name: '${safeExportContainerName}_ExecuteETL'
  parent: dataFactory
  dependsOn: [
    pipeline_msexports_ETL_ingestion
>>>>>>> 7133fb62
  ]
  properties: {
    annotations: []
    pipelines: [
      {
<<<<<<< HEAD
        pipelineReference: {
          referenceName: pipeline_ConfigureExports.name
          type: 'PipelineReference'
=======
        name: 'Execute'
        type: 'ExecutePipeline'
        dependsOn: []
        userProperties: []
        typeProperties: {
          pipeline: {
            referenceName: '${safeExportContainerName}_ETL_${safeIngestionContainerName}'
            type: 'PipelineReference'
          }
          waitOnCompletion: false
          parameters: {
            folderName: {
              value: '@pipeline().parameters.folderName'
              type: 'Expression'
            }
            fileName: {
              value: '@pipeline().parameters.fileName'
              type: 'Expression'
            }
          }
>>>>>>> 7133fb62
        }
      }
    ]
    type: 'BlobEventsTrigger'
    typeProperties: {
      blobPathBeginsWith: '/${configContainerName}/blobs/'
      blobPathEndsWith: 'settings.json'
      ignoreEmptyBlobs: true
      scope: storageAccount.id
      events: [
        'Microsoft.Storage.BlobCreated'
      ]
    }
  }
}

resource trigger_DailySchedule 'Microsoft.DataFactory/factories/triggers@2018-06-01' = {
  name: dailyTriggerName
  parent: dataFactory
  dependsOn: [
    stopTriggers
  ]
  properties: {
    pipelines: [
      {
        pipelineReference: {
          referenceName: pipeline_ExportData.name
          type: 'PipelineReference'
        }
        parameters: {
          Recurrence: 'Daily'
        }
      }
    ]
    type: 'ScheduleTrigger'
    typeProperties: {
      recurrence: {
        frequency: 'Hour'
        interval: 24
        startTime: '2023-01-01T01:01:00'
        timeZone: azuretimezones.outputs.Timezone
      }
    }
  }
}

resource trigger_MonthlySchedule 'Microsoft.DataFactory/factories/triggers@2018-06-01' = {
  name: monthlyTriggerName
  parent: dataFactory
  dependsOn: [
    stopTriggers
  ]
  properties: {
    pipelines: [
      {
        pipelineReference: {
          referenceName: pipeline_ExportData.name
          type: 'PipelineReference'
        }
        parameters: {
          Recurrence: 'Monthly'
        }
      }
    ]
    type: 'ScheduleTrigger'
    typeProperties: {
      recurrence: {
        frequency: 'Month'
        interval: 1
        startTime: '2023-01-05T01:11:00'
        timeZone: azuretimezones.outputs.Timezone
        schedule: {
          monthDays: [
            5
            19
          ]
        }
      }
    }
  }
}

//------------------------------------------------------------------------------
<<<<<<< HEAD
// Pipelines
//------------------------------------------------------------------------------

//------------------------------------------------------------------------------
// config_BackfillData pipeline
//------------------------------------------------------------------------------
@description('Runs the backfill job for each month based on retention settings.')
resource pipeline_BackfillData 'Microsoft.DataFactory/factories/pipelines@2018-06-01' = {
  name: '${safeConfigContainerName}_BackfillData'
=======
// Export container transform pipeline
// Trigger: pipeline_ExecuteETL
//
// Converts CSV files to Parquet or .CSV.GZ files.
//------------------------------------------------------------------------------

resource pipeline_msexports_ETL_ingestion 'Microsoft.DataFactory/factories/pipelines@2018-06-01' = {
  name: '${safeExportContainerName}_ETL_${safeIngestionContainerName}'
>>>>>>> 7133fb62
  parent: dataFactory
  properties: {
    activities: [
<<<<<<< HEAD
=======
      // (start) -> Wait -> FolderArray -> Scope -> Metric -> Date -> File -> Folder -> Delete Target -> Convert CSV -> Delete CSV -> (end)
      // Wait
>>>>>>> 7133fb62
      {
        name: 'Get Config'
        type: 'Lookup'
        dependsOn: []
        policy: {
          timeout: '0.00:05:00'
          retry: 2
          retryIntervalInSeconds: 30
          secureOutput: false
          secureInput: false
        }
        userProperties: []
        typeProperties: {
          source: {
            type: 'JsonSource'
            storeSettings: {
              type: 'AzureBlobFSReadSettings'
              recursive: true
              enablePartitionDiscovery: false
            }
            formatSettings: {
              type: 'JsonReadSettings'
            }
          }
          dataset: {
            referenceName: dataset_config.name
            type: 'DatasetReference'
            parameters: {
              fileName: {
                value: '@variables(\'fileName\')'
                type: 'Expression'
              }
              folderName: {
                value: '@variables(\'folderName\')'
                type: 'Expression'
              }
            }
          }
        }
      }
<<<<<<< HEAD
=======
      // Set FolderArray
      {
        name: 'Set FolderArray'
        type: 'SetVariable'
        dependsOn: [
          {
            activity: 'Wait'
            dependencyConditions: [
              'Completed'
            ]
          }
        ]
        userProperties: []
        typeProperties: {
          variableName: 'folderArray'
          value: {
            value: '@split(pipeline().parameters.folderName, \'/\')'
            type: 'Expression'
          }
        }
      }
      // Set Scope
>>>>>>> 7133fb62
      {
        name: 'Set backfill end date'
        type: 'SetVariable'
        dependsOn: [
          {
<<<<<<< HEAD
            activity: 'Get Config'
=======
            activity: 'Set FolderArray'
>>>>>>> 7133fb62
            dependencyConditions: [
              'Succeeded'
            ]
          }
        ]
        userProperties: []
        typeProperties: {
          variableName: 'endDate'
          value: {
<<<<<<< HEAD
            value: '@addDays(startOfMonth(utcNow()), -1)'
=======
            value: '@replace(split(pipeline().parameters.folderName,variables(\'folderArray\')[sub(length(variables(\'folderArray\')), if(greater(length(variables(\'folderArray\')[sub(length(variables(\'folderArray\')), 2)]), 12), 3, 4))])[0],\'${exportContainerName}\',\'${ingestionContainerName}\')'
>>>>>>> 7133fb62
            type: 'Expression'
          }
        }
      }
      {
        name: 'Set backfill start date'
        type: 'SetVariable'
        dependsOn: [
          {
            activity: 'Get Config'
            dependencyConditions: [
              'Succeeded'
            ]
          }
        ]
        userProperties: []
        typeProperties: {
          variableName: 'startDate'
          value: {
<<<<<<< HEAD
            value: '@subtractFromTime(startOfMonth(utcNow()), activity(\'Get Config\').output.firstRow.retention.ingestion.months, \'Month\')'
=======
            // TODO: Parse metric out of the manifest file @ msexports/<scope>/<export-name>/<date-range>/[<timestamp?>/]<guid>/manifest.json
            value: 'focuscost'
>>>>>>> 7133fb62
            type: 'Expression'
          }
        }
      }
      {
        name: 'Set export start date'
        type: 'SetVariable'
        dependsOn: [
          {
            activity: 'Set backfill start date'
            dependencyConditions: [
              'Succeeded'
            ]
          }
        ]
        userProperties: []
        typeProperties: {
          variableName: 'thisMonth'
          value: {
<<<<<<< HEAD
            value: '@startOfMonth(variables(\'endDate\'))'
=======
            value: '@substring(variables(\'folderArray\')[sub(length(variables(\'folderArray\')), if(greater(length(variables(\'folderArray\')[sub(length(variables(\'folderArray\')), 2)]), 12), 2, 3))], 0, 6)'
>>>>>>> 7133fb62
            type: 'Expression'
          }
        }
      }
      {
        name: 'Set export end date'
        type: 'SetVariable'
        dependsOn: [
          {
            activity: 'Set export start date'
            dependencyConditions: [
              'Succeeded'
            ]
          }
        ]
        userProperties: []
        typeProperties: {
          variableName: 'nextMonth'
          value: {
            value: '@startOfMonth(subtractFromTime(variables(\'thisMonth\'), 1, \'Month\'))'
            type: 'Expression'
          }
        }
      }
      {
        name: 'Every Month'
        type: 'Until'
        dependsOn: [
          {
            activity: 'Set export end date'
            dependencyConditions: [
              'Succeeded'
            ]
          }
          {
            activity: 'Set backfill end date'
            dependencyConditions: [
              'Succeeded'
            ]
          }
        ]
        userProperties: []
        typeProperties: {
          expression: {
            value: '@less(variables(\'thisMonth\'), variables(\'startDate\'))'
            type: 'Expression'
          }
          activities: [
            {
              name: 'Update export start date'
              type: 'SetVariable'
              dependsOn: [
                {
                  activity: 'Backfill data'
                  dependencyConditions: [
                    'Succeeded'
                  ]
                }
              ]
              userProperties: []
              typeProperties: {
                variableName: 'thisMonth'
                value: {
                  value: '@variables(\'nextMonth\')'
                  type: 'Expression'
                }
              }
            }
            {
              name: 'Update export end date'
              type: 'SetVariable'
              dependsOn: [
                {
                  activity: 'Update export start date'
                  dependencyConditions: [
                    'Succeeded'
                  ]
                }
              ]
              userProperties: []
              typeProperties: {
                variableName: 'nextMonth'
                value: {
                  value: '@subtractFromTime(variables(\'thisMonth\'), 1, \'Month\')'
                  type: 'Expression'
                }
              }
            }
            {
              name: 'Backfill data'
              type: 'ExecutePipeline'
              dependsOn: []
              userProperties: []
              typeProperties: {
                pipeline: {
                  referenceName: pipeline_RunBackfill.name
                  type: 'PipelineReference'
                }
                waitOnCompletion: true
                parameters: {
                  StartDate: {
                    value: '@variables(\'thisMonth\')'
                    type: 'Expression'
                  }
                  EndDate: {
                    value: '@addDays(addToTime(variables(\'thisMonth\'), 1, \'Month\'), -1)'
                    type: 'Expression'
                  }
                }
              }
            }
          ]
          timeout: '0.12:00:00'
        }
      }
    ]
    concurrency: 1
    variables: {
      exportName: {
        type: 'String'
      }
      storageAccountId: {
        type: 'String'
        defaultValue: storageAccount.id
      }
      finOpsHub: {
        type: 'String'
        defaultValue: hubName
      }
      resourceManagementUri: {
        type: 'String'
        defaultValue: environment().resourceManager
      }
      fileName: {
        type: 'String'
        defaultValue: 'settings.json'
      }
      folderName: {
        type: 'String'
        defaultValue: configContainerName
      }
      endDate: {
        type: 'String'
      }
      startDate: {
        type: 'String'
      }
      thisMonth: {
        type: 'String'
      }
      nextMonth: {
        type: 'String'
      }
    }
  }
}

//------------------------------------------------------------------------------
// config_RunBackfill pipeline
// Triggered by config_BackfillData pipeline
//------------------------------------------------------------------------------
@description('Creates and triggers exports for all defined scopes for the specified date range.')
resource pipeline_RunBackfill 'Microsoft.DataFactory/factories/pipelines@2018-06-01' = {
  name: '${safeConfigContainerName}_RunBackfill'
  parent: dataFactory
  properties: {
    activities: [
      {
        name: 'Get Config'
        type: 'Lookup'
        dependsOn: []
        policy: {
          timeout: '0.00:05:00'
          retry: 2
          retryIntervalInSeconds: 30
          secureOutput: false
          secureInput: false
        }
        userProperties: []
        typeProperties: {
          source: {
            type: 'JsonSource'
            storeSettings: {
              type: 'AzureBlobFSReadSettings'
              recursive: true
              enablePartitionDiscovery: false
            }
            formatSettings: {
              type: 'JsonReadSettings'
            }
          }
          dataset: {
            referenceName: dataset_config.name
            type: 'DatasetReference'
            parameters: {
              fileName: {
                value: '@variables(\'fileName\')'
                type: 'Expression'
              }
              folderName: {
                value: '@variables(\'folderName\')'
                type: 'Expression'
              }
            }
          }
        }
      }
      {
        name: 'ForEach Export Scope'
        type: 'ForEach'
        dependsOn: [
          {
            activity: 'Get Config'
            dependencyConditions: [
              'Succeeded'
            ]
          }
        ]
        userProperties: []
        typeProperties: {
          items: {
            value: '@activity(\'Get Config\').output.firstRow.scopes'
            type: 'Expression'
          }
          isSequential: true
          activities: [
            {
              name: 'Create or update backfill amortized export'
              type: 'WebActivity'
              dependsOn: [
                {
                  activity: 'Set backfill amortized export name'
                  dependencyConditions: [
                    'Succeeded'
                  ]
                }
              ]
              policy: {
                timeout: '0.00:05:00'
                retry: 2
                retryIntervalInSeconds: 30
                secureOutput: false
                secureInput: false
              }
              userProperties: []
              typeProperties: {
                url: {
                  value: '@{variables(\'resourceManagementUri\')}@{item().scope}/providers/Microsoft.CostManagement/exports/@{variables(\'exportName\')}?api-version=2021-10-01'
                  type: 'Expression'
                }
                method: 'PUT'
                body: {
                  value: '{\n      "properties": {\n        "schedule": {\n          "status": "Inactive",\n          "recurrence": "daily",\n          "recurrencePeriod": {\n            "from": "2099-06-01T00:00:00Z",\n            "to": "2099-10-31T00:00:00Z"\n          }\n        },\n        "partitionData": "true",\n        "format": "Csv",\n        "deliveryInfo": {\n          "destination": {\n            "resourceId": "@{variables(\'storageAccountId\')}",\n            "container": "${exportContainerName}",\n            "rootFolderPath": "@{item().scope}"\n          }\n        },\n        "definition": {\n          "type": "amortizedcost",\n          "timeframe": "Custom",\n          "timePeriod" : {\n            "from" : "@{pipeline().parameters.StartDate}",\n            "to" : "@{pipeline().parameters.EndDate}"\n          },\n          "dataSet": {\n            "granularity": "Daily"\n          }\n        }\n      }\n    }'
                  type: 'Expression'
                }
                authentication: {
                  type: 'MSI'
                  resource: {
                    value: '@variables(\'resourceManagementUri\')'
                    type: 'Expression'
                  }
                }
              }
            }
            {
              name: 'Set backfill amortized export name'
              type: 'SetVariable'
              dependsOn: []
              userProperties: []
              typeProperties: {
                variableName: 'exportName'
                value: {
                  value: '@toLower(concat(variables(\'finOpsHub\'), \'-custom-amortizedcost\'))'
                  type: 'Expression'
                }
              }
            }
            {
              name: 'Trigger backfill amortized export'
              type: 'WebActivity'
              dependsOn: [
                {
                  activity: 'Create or update backfill amortized export'
                  dependencyConditions: [
                    'Succeeded'
                  ]
                }
              ]
              policy: {
                timeout: '0.00:05:00'
                retry: 1
                retryIntervalInSeconds: 30
                secureOutput: false
                secureInput: false
              }
              userProperties: []
              typeProperties: {
                url: {
                  value: '@{variables(\'resourceManagementUri\')}@{item().scope}/providers/Microsoft.CostManagement/exports/@{variables(\'exportName\')}/run?api-version=2021-10-01'
                  type: 'Expression'
                }
                method: 'POST'
                body: '{}'
                authentication: {
                  type: 'MSI'
                  resource: {
                    value: '@variables(\'resourceManagementUri\')'
                    type: 'Expression'
                  }
                }
              }
            }
            {
              name: 'Create or update backfill actual export'
              type: 'WebActivity'
              dependsOn: [
                {
                  activity: 'Set backfill actual export name'
                  dependencyConditions: [
                    'Succeeded'
                  ]
                }
              ]
              policy: {
                timeout: '0.00:05:00'
                retry: 2
                retryIntervalInSeconds: 30
                secureOutput: false
                secureInput: false
              }
              userProperties: []
              typeProperties: {
                url: {
                  value: '@{variables(\'resourceManagementUri\')}@{item().scope}/providers/Microsoft.CostManagement/exports/@{variables(\'exportName\')}?api-version=2021-10-01'
                  type: 'Expression'
                }
                method: 'PUT'
                body: {
                  value: '{\n      "properties": {\n        "schedule": {\n          "status": "Inactive",\n          "recurrence": "daily",\n          "recurrencePeriod": {\n            "from": "2099-06-01T00:00:00Z",\n            "to": "2099-10-31T00:00:00Z"\n          }\n        },\n        "partitionData": "true",\n        "format": "Csv",\n        "deliveryInfo": {\n          "destination": {\n            "resourceId": "@{variables(\'storageAccountId\')}",\n            "container": "${exportContainerName}",\n            "rootFolderPath": "@{item().scope}"\n          }\n        },\n        "definition": {\n          "type": "actualcost",\n          "timeframe": "Custom",\n          "timePeriod" : {\n            "from" : "@{pipeline().parameters.StartDate}",\n            "to" : "@{pipeline().parameters.EndDate}"\n          },\n          "dataSet": {\n            "granularity": "Daily"\n          }\n        }\n      }\n    }'
                  type: 'Expression'
                }
                authentication: {
                  type: 'MSI'
                  resource: {
                    value: '@variables(\'resourceManagementUri\')'
                    type: 'Expression'
                  }
                }
              }
            }
            {
              name: 'Set backfill actual export name'
              type: 'SetVariable'
              dependsOn: [
                {
                  activity: 'Trigger backfill amortized export'
                  dependencyConditions: [
                    'Succeeded'
                  ]
                }
              ]
              userProperties: []
              typeProperties: {
                variableName: 'exportName'
                value: {
                  value: '@toLower(concat(variables(\'finOpsHub\'), \'-custom-actualcost\'))'
                  type: 'Expression'
                }
              }
            }
            {
              name: 'Trigger backfill actual export'
              type: 'WebActivity'
              dependsOn: [
                {
                  activity: 'Create or update backfill actual export'
                  dependencyConditions: [
                    'Succeeded'
                  ]
                }
              ]
              policy: {
                timeout: '0.00:05:00'
                retry: 1
                retryIntervalInSeconds: 30
                secureOutput: false
                secureInput: false
              }
              userProperties: []
              typeProperties: {
                url: {
                  value: '@{variables(\'resourceManagementUri\')}@{item().scope}/providers/Microsoft.CostManagement/exports/@{variables(\'exportName\')}/run?api-version=2021-10-01'
                  type: 'Expression'
                }
                method: 'POST'
                body: '{}'
                authentication: {
                  type: 'MSI'
                  resource: {
                    value: '@variables(\'resourceManagementUri\')'
                    type: 'Expression'
                  }
                }
              }
            }
          ]
        }
      }
    ]
    concurrency: 1
    parameters: {
      StartDate: {
        type: 'string'
      }
      EndDate: {
        type: 'string'
      }
    }
    variables: {
      exportName: {
        type: 'String'
      }
      storageAccountId: {
        type: 'String'
        defaultValue: storageAccount.id
      }
      finOpsHub: {
        type: 'String'
        defaultValue: hubName
      }
      resourceManagementUri: {
        type: 'String'
        defaultValue: environment().resourceManager
      }
      fileName: {
        type: 'String'
        defaultValue: 'settings.json'
      }
      folderName: {
        type: 'String'
        defaultValue: configContainerName
      }
    }
  }
}

//------------------------------------------------------------------------------
// Microsoft Cost Management scheduled exports
// Triggered by config_DailySchedule/MonthlySchedule triggers
//------------------------------------------------------------------------------
@description('Gets a list of all Cost Management exports configured for this hub based on the scopes defined in settings.json, then runs each export using the config_RunExports pipeline.')
resource pipeline_ExportData 'Microsoft.DataFactory/factories/pipelines@2018-06-01' = {
  name: '${safeConfigContainerName}_ExportData'
  parent: dataFactory
  properties: {
    activities: [
      {
        name: 'Get Config'
        type: 'Lookup'
        dependsOn: []
        policy: {
          timeout: '0.00:05:00'
          retry: 2
          retryIntervalInSeconds: 30
          secureOutput: false
          secureInput: false
        }
        userProperties: []
        typeProperties: {
          source: {
            type: 'JsonSource'
            storeSettings: {
              type: 'AzureBlobFSReadSettings'
              recursive: true
              enablePartitionDiscovery: false
            }
            formatSettings: {
              type: 'JsonReadSettings'
            }
          }
          dataset: {
            referenceName: dataset_config.name
            type: 'DatasetReference'
            parameters: {
              fileName: {
                value: '@variables(\'fileName\')'
                type: 'Expression'
              }
              folderName: {
                value: '@variables(\'folderName\')'
                type: 'Expression'
              }
            }
          }
        }
      }
      {
        name: 'ForEach Export Scope'
        type: 'ForEach'
        dependsOn: [
          {
            activity: 'Get Config'
            dependencyConditions: [
              'Succeeded'
            ]
          }
        ]
        userProperties: []
        typeProperties: {
          items: {
            value: '@activity(\'Get Config\').output.firstRow.scopes'
            type: 'Expression'
          }
          isSequential: true
          activities: [
            {
              name: 'Get exports for scope'
              type: 'WebActivity'
              dependsOn: []
              policy: {
                timeout: '0.00:05:00'
                retry: 2
                retryIntervalInSeconds: 30
                secureOutput: false
                secureInput: false
              }
              userProperties: []
              typeProperties: {
                url: {
                  value: '@{variables(\'resourceManagementUri\')}@{item().scope}/providers/Microsoft.CostManagement/exports?api-version=2023-03-01'
                  type: 'Expression'
                }
                method: 'GET'
                authentication: {
                  type: 'MSI'
                  resource: {
                    value: '@variables(\'resourceManagementUri\')'
                    type: 'Expression'
                  }
                }
              }
            }
            {
              name: 'Run exports for scope'
              type: 'ExecutePipeline'
              dependsOn: [
                {
                  activity: 'Get exports for scope'
                  dependencyConditions: [
                    'Succeeded'
                  ]
                }
              ]
              userProperties: []
              typeProperties: {
                pipeline: {
                  referenceName: pipeline_RunExports.name
                  type: 'PipelineReference'
                }
                waitOnCompletion: true
                parameters: {
                  ExportScopes: {
                    value: '@activity(\'Get exports for scope\').output.value'
                    type: 'Expression'
                  }
                  Recurrence: {
                    value: '@pipeline().parameters.Recurrence'
                    type: 'Expression'
                  }
                }
              }
            }
          ]
        }
      }
    ]
    concurrency: 1
    parameters: {
      Recurrence: {
        type: 'string'
        defaultValue: 'Daily'
      }
    }
    variables: {
      fileName: {
        type: 'String'
        defaultValue: 'settings.json'
      }
      folderName: {
        type: 'String'
        defaultValue: configContainerName
      }
      finOpsHub: {
        type: 'String'
        defaultValue: hubName
      }
      resourceManagementUri: {
        type: 'String'
        defaultValue: environment().resourceManager
      }
    }
  }
}

//------------------------------------------------------------------------------
// Microsoft Cost Management scheduled exports
// Triggered by pipeline_ExportData pipeline
//------------------------------------------------------------------------------
@description('Runs the specified Cost Management exports.')
resource pipeline_RunExports 'Microsoft.DataFactory/factories/pipelines@2018-06-01' = {
  name: '${safeConfigContainerName}_RunExports'
  parent: dataFactory
  dependsOn: [
    dataset_config
  ]
  properties: {
    activities: [
      {
        name: 'ForEach export scope'
        type: 'ForEach'
        dependsOn: []
        userProperties: []
        typeProperties: {
          items: {
            value: '@pipeline().parameters.exportScopes'
            type: 'Expression'
          }
          isSequential: true
          activities: [
            {
              name: 'If scheduled'
              type: 'IfCondition'
              dependsOn: []
              userProperties: []
              typeProperties: {
                expression: {
                  value: '@equals(tolower(item().properties.schedule.recurrence), toLower(pipeline().parameters.Recurrence))'
                  type: 'Expression'
                }
                ifTrueActivities: [
                  {
                    name: 'Trigger export'
                    type: 'WebActivity'
                    dependsOn: []
                    policy: {
                      timeout: '0.00:05:00'
                      retry: 1
                      retryIntervalInSeconds: 30
                      secureOutput: false
                      secureInput: false
                    }
                    userProperties: []
                    typeProperties: {
                      url: {
                        value: '@{variables(\'resourceManagementUri\')}/@{item().id}/run?api-version=2023-03-01'
                        type: 'Expression'
                      }
                      method: 'POST'
                      body: '{}'
                      authentication: {
                        type: 'MSI'
                        resource: {
                          value: '@variables(\'resourceManagementUri\')'
                          type: 'Expression'
                        }
                      }
                    }
                  }
                ]
              }
            }
          ]
        }
      }
    ]
    concurrency: 1
    parameters: {
      ExportScopes: {
        type: 'array'
      }
      Recurrence: {
        type: 'string'
        defaultValue: 'Daily'
      }
    }
    variables: {
      resourceManagementUri: {
        type: 'String'
        defaultValue: environment().resourceManager
      }
    }
  }
}

//------------------------------------------------------------------------------
// msexports_ConfigureExports pipeline
// Triggered by config_SettingsUpdated trigger
//------------------------------------------------------------------------------
@description('Creates Cost Management exports for all scopes.')
resource pipeline_ConfigureExports 'Microsoft.DataFactory/factories/pipelines@2018-06-01' = {
  name: '${safeConfigContainerName}_ConfigureExports'
  parent: dataFactory
  properties: {
    activities: [
      {
        name: 'Get Config'
        type: 'Lookup'
        dependsOn: []
        policy: {
          timeout: '0.00:05:00'
          retry: 2
          retryIntervalInSeconds: 30
          secureOutput: false
          secureInput: false
        }
        userProperties: []
        typeProperties: {
          source: {
            type: 'JsonSource'
            storeSettings: {
              type: 'AzureBlobFSReadSettings'
              recursive: true
              enablePartitionDiscovery: false
            }
            formatSettings: {
              type: 'JsonReadSettings'
            }
          }
          dataset: {
            referenceName: dataset_config.name
            type: 'DatasetReference'
            parameters: {
              fileName: {
                value: '@variables(\'fileName\')'
                type: 'Expression'
              }
              folderName: {
                value: '@variables(\'folderName\')'
                type: 'Expression'
              }
            }
          }
        }
      }
      {
        name: 'ForEach Export Scope'
        type: 'ForEach'
        dependsOn: [
          {
            activity: 'Get Config'
            dependencyConditions: [
              'Succeeded'
            ]
          }
        ]
        userProperties: []
        typeProperties: {
          items: {
            value: '@activity(\'Get Config\').output.firstRow.scopes'
            type: 'Expression'
          }
          isSequential: true
          activities: [
            {
              name: 'Create or update open month amortized export'
              type: 'WebActivity'
              dependsOn: [
                {
                  activity: 'Set open month amortized export name'
                  dependencyConditions: [
                    'Succeeded'
                  ]
                }
              ]
              policy: {
                timeout: '0.00:05:00'
                retry: 2
                retryIntervalInSeconds: 30
                secureOutput: false
                secureInput: false
              }
              userProperties: []
              typeProperties: {
                url: {
                  value: '@{variables(\'resourceManagementUri\')}@{item().scope}/providers/Microsoft.CostManagement/exports/@{variables(\'exportName\')}?api-version=2021-10-01'
                  type: 'Expression'
                }
                method: 'PUT'
                body: {
                  value: '{\n  "properties": {\n    "schedule": {\n      "status": "Inactive",\n      "recurrence": "Daily",\n      "recurrencePeriod": {\n        "from": "@{utcNow()}",\n        "to": "2099-12-31T00:00:00Z"\n      }\n    },\n    "partitionData": "True",\n    "format": "Csv",\n    "deliveryInfo": {\n      "destination": {\n        "resourceId": "@{variables(\'StorageAccountId\')}",\n        "container": "${exportContainerName}",\n        "rootFolderPath": "@{item().scope}"\n      }\n    },\n    "definition": {\n      "type": "amortizedcost",\n      "timeframe": "BillingMonthToDate",\n      "dataSet": {\n        "granularity": "Daily"\n      }\n    }\n  }\n}'
                  type: 'Expression'
                }
                authentication: {
                  type: 'MSI'
                  resource: {
                    value: '@variables(\'ResourceManagementUri\')'
                    type: 'Expression'
                  }
                }
              }
            }
            {
              name: 'Set open month amortized export name'
              type: 'SetVariable'
              dependsOn: []
              userProperties: []
              typeProperties: {
                variableName: 'exportName'
                value: {
                  value: '@toLower(concat(variables(\'FinOpsHub\'), \'-daily-amortizedcost\'))'
                  type: 'Expression'
                }
              }
            }
            {
              name: 'Create or update closed month amortized export'
              type: 'WebActivity'
              dependsOn: [
                {
                  activity: 'Set closed month amortized export name'
                  dependencyConditions: [
                    'Succeeded'
                  ]
                }
              ]
              policy: {
                timeout: '0.00:05:00'
                retry: 2
                retryIntervalInSeconds: 30
                secureOutput: false
                secureInput: false
              }
              userProperties: []
              typeProperties: {
                url: {
                  value: '@{variables(\'ResourceManagementUri\')}@{item().scope}/providers/Microsoft.CostManagement/exports/@{variables(\'exportName\')}?api-version=2021-10-01'
                  type: 'Expression'
                }
                method: 'PUT'
                body: {
                  value: '{\n  "properties": {\n    "schedule": {\n      "status": "Inactive",\n      "recurrence": "Monthly",\n      "recurrencePeriod": {\n        "from": "@{utcNow()}",\n        "to": "2099-12-31T00:00:00Z"\n      }\n    },\n    "partitionData": "True",\n    "format": "Csv",\n    "deliveryInfo": {\n      "destination": {\n        "resourceId": "@{variables(\'StorageAccountId\')}",\n        "container": "${exportContainerName}",\n        "rootFolderPath": "@{item().scope}"\n      }\n    },\n    "definition": {\n      "type": "amortizedcost",\n      "timeframe": "TheLastBillingMonth",\n      "dataSet": {\n        "granularity": "Daily"\n      }\n    }\n  }\n}'
                  type: 'Expression'
                }
                authentication: {
                  type: 'MSI'
                  resource: {
                    value: '@variables(\'ResourceManagementUri\')'
                    type: 'Expression'
                  }
                }
              }
            }
            {
              name: 'Set closed month amortized export name'
              type: 'SetVariable'
              dependsOn: [
                {
                  activity: 'Create or update open month amortized export'
                  dependencyConditions: [
                    'Succeeded'
                  ]
                }
              ]
              userProperties: []
              typeProperties: {
                variableName: 'exportName'
                value: {
                  value: '@toLower(concat(variables(\'FinOpsHub\'), \'-monthly-amortizedcost\'))'
                  type: 'Expression'
                }
              }
            }
            {
              name: 'Create or update open month actuals export'
              type: 'WebActivity'
              dependsOn: [
                {
                  activity: 'Set open month actuals export name'
                  dependencyConditions: [
                    'Succeeded'
                  ]
                }
              ]
              policy: {
                timeout: '0.00:05:00'
                retry: 2
                retryIntervalInSeconds: 30
                secureOutput: false
                secureInput: false
              }
              userProperties: []
              typeProperties: {
                url: {
                  value: '@{variables(\'ResourceManagementUri\')}@{item().scope}/providers/Microsoft.CostManagement/exports/@{variables(\'exportName\')}?api-version=2021-10-01'
                  type: 'Expression'
                }
                method: 'PUT'
                body: {
                  value: '{\n  "properties": {\n    "schedule": {\n      "status": "Inactive",\n      "recurrence": "Daily",\n      "recurrencePeriod": {\n        "from": "@{utcNow()}",\n        "to": "2099-12-31T00:00:00Z"\n      }\n    },\n    "partitionData": "True",\n    "format": "Csv",\n    "deliveryInfo": {\n      "destination": {\n        "resourceId": "@{variables(\'StorageAccountId\')}",\n        "container": "${exportContainerName}",\n        "rootFolderPath": "@{item().scope}"\n      }\n    },\n    "definition": {\n      "type": "actualcost",\n      "timeframe": "BillingMonthToDate",\n      "dataSet": {\n        "granularity": "Daily"\n      }\n    }\n  }\n}'
                  type: 'Expression'
                }
                authentication: {
                  type: 'MSI'
                  resource: {
                    value: '@variables(\'ResourceManagementUri\')'
                    type: 'Expression'
                  }
                }
              }
            }
            {
              name: 'Set open month actuals export name'
              type: 'SetVariable'
              dependsOn: [
                {
                  activity: 'Create or update closed month amortized export'
                  dependencyConditions: [
                    'Succeeded'
                  ]
                }
              ]
              userProperties: []
              typeProperties: {
                variableName: 'exportName'
                value: {
                  value: '@toLower(concat(variables(\'FinOpsHub\'), \'-daily-actualcost\'))'
                  type: 'Expression'
                }
              }
            }
            {
              name: 'Create or update closed month actuals export'
              type: 'WebActivity'
              dependsOn: [
                {
                  activity: 'Set closed month actuals export name'
                  dependencyConditions: [
                    'Succeeded'
                  ]
                }
              ]
              policy: {
                timeout: '0.00:05:00'
                retry: 2
                retryIntervalInSeconds: 30
                secureOutput: false
                secureInput: false
              }
              userProperties: []
              typeProperties: {
                url: {
                  value: '@{variables(\'ResourceManagementUri\')}@{item().scope}/providers/Microsoft.CostManagement/exports/@{variables(\'exportName\')}?api-version=2021-10-01'
                  type: 'Expression'
                }
                method: 'PUT'
                body: {
                  value: '{\n  "properties": {\n    "schedule": {\n      "status": "Inactive",\n      "recurrence": "Monthly",\n      "recurrencePeriod": {\n        "from": "@{utcNow()}",\n        "to": "2099-12-31T00:00:00Z"\n      }\n    },\n    "partitionData": "True",\n    "format": "Csv",\n    "deliveryInfo": {\n      "destination": {\n        "resourceId": "@{variables(\'StorageAccountId\')}",\n        "container": "${exportContainerName}",\n        "rootFolderPath": "@{item().scope}"\n      }\n    },\n    "definition": {\n      "type": "actualcost",\n      "timeframe": "TheLastBillingMonth",\n      "dataSet": {\n        "granularity": "Daily"\n      }\n    }\n  }\n}'
                  type: 'Expression'
                }
                authentication: {
                  type: 'MSI'
                  resource: {
                    value: '@variables(\'ResourceManagementUri\')'
                    type: 'Expression'
                  }
                }
              }
            }
            {
              name: 'Set closed month actuals export name'
              type: 'SetVariable'
              dependsOn: [
                {
                  activity: 'Create or update open month actuals export'
                  dependencyConditions: [
                    'Succeeded'
                  ]
                }
              ]
              userProperties: []
              typeProperties: {
                variableName: 'exportName'
                value: {
                  value: '@toLower(concat(variables(\'FinOpsHub\'), \'-monthly-actualcost\'))'
                  type: 'Expression'
                }
              }
            }
          ]
        }
      }
    ]
    concurrency: 1
    variables: {
      exportName: {
        type: 'String'
      }
      exportScope: {
        type: 'String'
      }
      storageAccountId: {
        type: 'String'
        defaultValue: storageAccount.id
      }
      finOpsHub: {
        type: 'String'
        defaultValue: hubName
      }
      resourceManagementUri: {
        type: 'String'
        defaultValue: environment().resourceManager
      }
      fileName: {
        type: 'String'
        defaultValue: 'settings.json'
      }
      folderName: {
        type: 'String'
        defaultValue: configContainerName
      }
    }
  }
}

//------------------------------------------------------------------------------
// msexports_ExecuteETL pipeline
// Triggered by msexports_FileAdded trigger
//------------------------------------------------------------------------------
@description('Queues the msexports_ETL_ingestion pipeline.')
resource pipeline_ExecuteETL 'Microsoft.DataFactory/factories/pipelines@2018-06-01' = {
  name: '${safeExportContainerName}_ExecuteETL'
  parent: dataFactory
  properties: {
    activities: [
      {
        name: 'Execute'
        type: 'ExecutePipeline'
        dependsOn: []
        userProperties: []
        typeProperties: {
          pipeline: {
            referenceName: pipeline_ToIngestion.name
            type: 'PipelineReference'
          }
          waitOnCompletion: false
          parameters: {
            folderName: {
              value: '@pipeline().parameters.folderName'
              type: 'Expression'
            }
            fileName: {
              value: '@pipeline().parameters.fileName'
              type: 'Expression'
            }
          }
        }
      }
    ]
    parameters: {
      folderName: {
        type: 'string'
      }
      fileName: {
        type: 'string'
      }
    }
    annotations: []
  }
}

//------------------------------------------------------------------------------
// msexports_ETL_ingestion pipeline
// Triggered by msexports_ExecuteETL
//------------------------------------------------------------------------------
@description('Transforms CSV data to a standard schema and converts to Parquet.')
resource pipeline_ToIngestion 'Microsoft.DataFactory/factories/pipelines@2018-06-01' = {
  name: '${safeExportContainerName}_ETL_${safeIngestionContainerName}'
  parent: dataFactory
  properties: {
    activities: [
      {
        name: 'Wait'
        type: 'Wait'
        dependsOn: []
        userProperties: []
        typeProperties: {
          waitTimeInSeconds: 60
        }
      }
      {
        name: 'Set Scope'
        type: 'SetVariable'
        dependsOn: [
          {
            activity: 'Wait'
            dependencyConditions: [
              'Completed'
            ]
          }
        ]
        userProperties: []
        typeProperties: {
          variableName: 'scope'
          value: {
            value: '@replace(split(pipeline().parameters.folderName,split(pipeline().parameters.folderName, \'/\')[sub(length(split(pipeline().parameters.folderName, \'/\')), 4)])[0],\'${exportContainerName}\',\'${ingestionContainerName}\')'
            type: 'Expression'
          }
        }
      }
      {
        name: 'Set Metric'
        type: 'SetVariable'
        dependsOn: [
          {
            activity: 'Set Scope'
            dependencyConditions: [
              'Completed'
            ]
          }
        ]
        userProperties: []
        typeProperties: {
          variableName: 'metric'
          value: {
            value: '@if(contains(toLower(pipeline().parameters.folderName), \'amortizedcost\'), \'amortizedcost\', \'actualcost\')'
            type: 'Expression'
          }
        }
      }
      {
        name: 'Set Date'
        type: 'SetVariable'
        dependsOn: [
          {
            activity: 'Set Metric'
            dependencyConditions: [
              'Completed'
            ]
          }
        ]
        userProperties: []
        typeProperties: {
          variableName: 'date'
          value: {
            value: '@substring(split(pipeline().parameters.folderName, \'/\')[sub(length(split(pipeline().parameters.folderName, \'/\')), 3)], 0, 6)'
            type: 'Expression'
          }
        }
      }
      {
        name: 'Set Destination File Name'
        description: ''
        type: 'SetVariable'
        dependsOn: [
          {
            activity: 'Set Date'
            dependencyConditions: [
              'Completed'
            ]
          }
        ]
        userProperties: []
        typeProperties: {
          variableName: 'destinationFile'
          value: {
            value: '@replace(pipeline().parameters.fileName, \'.csv\', \'.parquet\')'
            type: 'Expression'
          }
        }
      }
      {
        name: 'Set Destination Folder Name'
        type: 'SetVariable'
        dependsOn: [
          {
            activity: 'Set Destination File Name'
            dependencyConditions: [
              'Completed'
            ]
          }
        ]
        userProperties: []
        typeProperties: {
          variableName: 'destinationFolder'
          value: {
            value: '@replace(concat(variables(\'scope\'),variables(\'date\'),\'/\',variables(\'metric\')),\'//\',\'/\')'
            type: 'Expression'
          }
        }
      }
      {
        name: 'Delete Target'
        type: 'Delete'
        dependsOn: [
          {
            activity: 'Load Schema Mappings'
            dependencyConditions: [
              'Succeeded'
            ]
          }
        ]
        policy: {
          timeout: '0.00:05:00'
          retry: 2
          retryIntervalInSeconds: 30
          secureOutput: false
          secureInput: false
        }
        userProperties: []
        typeProperties: {
          dataset: {
            referenceName: dataset_ingestion.name
            type: 'DatasetReference'
            parameters: {
              folderName: {
                value: '@variables(\'destinationFolder\')'
                type: 'Expression'
              }
              fileName: {
                value: '@variables(\'destinationFile\')'
                type: 'Expression'
              }
            }
          }
          enableLogging: false
          storeSettings: {
            type: 'AzureBlobFSReadSettings'
            recursive: true
            enablePartitionDiscovery: false
          }
        }
      }
      {
        name: 'Convert File'
        type: 'Copy'
        dependsOn: [
          {
            activity: 'Delete Target'
            dependencyConditions: [
              'Completed'
            ]
          }
        ]
        policy: {
          timeout: '0.00:05:00'
          retry: 0
          retryIntervalInSeconds: 30
          secureOutput: false
          secureInput: false
        }
        userProperties: []
        typeProperties: {
          source: {
            type: 'DelimitedTextSource'
            additionalColumns: {
              type: 'Expression'
              value: '@activity(\'Load Schema Mappings\').output.firstRow.additionalColumns'
            }
            storeSettings: {
              type: 'AzureBlobFSReadSettings'
              recursive: true
              enablePartitionDiscovery: false
            }
            formatSettings: {
              type: 'DelimitedTextReadSettings'
            }
          }
          sink: {
            type: 'ParquetSink'
            storeSettings: {
              type: 'AzureBlobFSWriteSettings'
            }
            formatSettings: {
              type: 'ParquetWriteSettings'
              fileExtension: '.parquet'
            }
          }
          enableStaging: false
          parallelCopies: 1
          validateDataConsistency: false
          translator: {
<<<<<<< HEAD
            value: '@activity(\'Load Schema Mappings\').output.firstRow.translator'
            type: 'Expression'
=======
            type: 'TabularTranslator'
            mappings: focusCostMappings
>>>>>>> 7133fb62
          }
        }
        inputs: [
          {
            referenceName: dataset_msexports.name
            type: 'DatasetReference'
            parameters: {
              fileName: {
                value: '@pipeline().parameters.fileName'
                type: 'Expression'
              }
              folderName: {
                value: '@pipeline().parameters.folderName'
                type: 'Expression'
              }
            }
          }
        ]
        outputs: [
          {
            referenceName: dataset_ingestion.name
            type: 'DatasetReference'
            parameters: {
              fileName: {
                value: '@variables(\'destinationFile\')'
                type: 'Expression'
              }
              folderName: {
                value: '@variables(\'destinationFolder\')'
                type: 'Expression'
              }
            }
          }
        ]
      }
      {
        name: 'Read first row'
        type: 'Lookup'
        dependsOn: [
          {
            activity: 'Set Destination Folder Name'
            dependencyConditions: [
              'Completed'
            ]
          }
        ]
        policy: {
          timeout: '0.12:00:00'
          retry: 0
          retryIntervalInSeconds: 30
          secureOutput: false
          secureInput: false
        }
        userProperties: []
        typeProperties: {
          source: {
            type: 'DelimitedTextSource'
            storeSettings: {
              type: 'AzureBlobFSReadSettings'
              recursive: true
              enablePartitionDiscovery: false
            }
            formatSettings: {
              type: 'DelimitedTextReadSettings'
            }
          }
          dataset: {
            referenceName: dataset_msexports.name
            type: 'DatasetReference'
            parameters: {
              fileName: {
                value: '@pipeline().parameters.fileName'
                type: 'Expression'
              }
              folderName: {
                value: '@pipeline().parameters.folderName'
                type: 'Expression'
              }
            }
          }
        }
      }
      {
        name: 'Detect EA Schema'
        type: 'IfCondition'
        dependsOn: [
          {
            activity: 'Read first row'
            dependencyConditions: [
              'Succeeded'
            ]
          }
        ]
        userProperties: []
        typeProperties: {
          expression: {
            value: '@and(not(empty(activity(\'Read first row\').output.firstRow.AccountName)), not(empty(activity(\'Read first row\').output.firstRow.CostInBillingCurrency)))'
            type: 'Expression'
          }
          ifTrueActivities: [
            {
              name: 'Set EA schema'
              type: 'SetVariable'
              dependsOn: []
              userProperties: []
              typeProperties: {
                variableName: 'detectedSchema'
                value: {
                  value: 'ea'
                  type: 'Expression'
                }
              }
            }
          ]
        }
      }
      {
        name: 'Detect MCA Schema'
        type: 'IfCondition'
        dependsOn: [
          {
            activity: 'Detect EA Schema'
            dependencyConditions: [
              'Completed'
            ]
          }
        ]
        userProperties: []
        typeProperties: {
          expression: {
            value: '@and(not(empty(activity(\'Read first row\').output.firstRow.costInBillingCurrency)), not(empty(activity(\'Read first row\').output.firstRow.costInPricingCurrency)))'
            type: 'Expression'
          }
          ifTrueActivities: [
            {
              name: 'Set MCA schema'
              type: 'SetVariable'
              dependsOn: []
              userProperties: []
              typeProperties: {
                variableName: 'detectedSchema'
                value: {
                  value: 'mca'
                  type: 'Expression'
                }
              }
            }
          ]
        }
      }
      {
        name: 'Load Schema Mappings'
        type: 'Lookup'
        dependsOn: [
          {
            activity: 'Detect MCA Schema'
            dependencyConditions: [
              'Completed'
            ]
          }
        ]
        policy: {
          timeout: '0.12:00:00'
          retry: 0
          retryIntervalInSeconds: 30
          secureOutput: false
          secureInput: false
        }
        userProperties: []
        typeProperties: {
          source: {
            type: 'JsonSource'
            storeSettings: {
              type: 'AzureBlobFSReadSettings'
              recursive: true
              enablePartitionDiscovery: false
            }
            formatSettings: {
              type: 'JsonReadSettings'
            }
          }
          dataset: {
            referenceName: dataset_config.name
            type: 'DatasetReference'
            parameters: {
              fileName: {
                value: 'schema_@{toLower(variables(\'detectedSchema\'))}_normalized.json'
                type: 'Expression'
              }
              folderName: configContainerName
            }
          }
        }
      }
      {
        name: 'Delete Source'
        type: 'Delete'
        dependsOn: [
          {
            activity: 'Convert File'
            dependencyConditions: [
              'Succeeded'
            ]
          }
        ]
        policy: {
          timeout: '0.00:05:00'
          retry: 2
          retryIntervalInSeconds: 30
          secureOutput: false
          secureInput: false
        }
        userProperties: []
        typeProperties: {
          dataset: {
            referenceName: 'ingestion'
            type: 'DatasetReference'
            parameters: {
              fileName: {
                value: '@pipeline().parameters.fileName'
                type: 'Expression'
              }
              folderName: {
                value: '@pipeline().parameters.folderName'
                type: 'Expression'
              }
            }
          }
          enableLogging: false
          storeSettings: {
            type: 'AzureBlobFSReadSettings'
            recursive: true
            enablePartitionDiscovery: false
          }
        }
      }
    ]
    parameters: {
      fileName: {
        type: 'string'
      }
      folderName: {
        type: 'string'
      }
    }
    variables: {
      destinationFile: {
        type: 'String'
      }
      destinationFolder: {
        type: 'String'
      }
      folderArray: {
        type: 'Array'
      }
      scope: {
        type: 'String'
      }
      date: {
        type: 'String'
      }
      metric: {
        type: 'String'
      }
      detectedSchema: {
        type: 'String'
      }
      schemaMappings: {
        type: 'String'
      }
    }
  }
}

//------------------------------------------------------------------------------
// Start all triggers
//------------------------------------------------------------------------------

<<<<<<< HEAD
resource startTriggers 'Microsoft.Resources/deploymentScripts@2020-10-01' = {
  name: '${dataFactory.name}_startTriggers'
  location: location
  tags: tags
=======
// Start hub triggers
resource startHubTriggers 'Microsoft.Resources/deploymentScripts@2020-10-01' = {
  name: '${dataFactoryName}_startHubTriggers'
  // chinaeast2 is the only region in China that supports deployment scripts
  location: startsWith(location, 'china') ? 'chinaeast2' : location
  tags: union(tags, contains(tagsByResource, 'Microsoft.Resources/deploymentScripts') ? tagsByResource['Microsoft.Resources/deploymentScripts'] : {})
>>>>>>> 7133fb62
  identity: {
    type: 'UserAssigned'
    userAssignedIdentities: {
      '${identity.id}': {}
    }
  }
  kind: 'AzurePowerShell'
  dependsOn: [
    identityRoleAssignments
<<<<<<< HEAD
    trigger_FileAdded
    trigger_SettingsUpdated
    trigger_DailySchedule
    trigger_MonthlySchedule
=======
    trigger_msexports_FileAdded
>>>>>>> 7133fb62
  ]
  properties: {
    azPowerShellVersion: '8.0'
    retentionInterval: 'PT1H'
    cleanupPreference: 'OnSuccess'
    scriptContent: loadTextContent('./scripts/Start-Triggers.ps1')
    environmentVariables: [
      {
        name: 'DataFactorySubscriptionId'
        value: subscription().id
      }
      {
        name: 'DataFactoryResourceGroup'
        value: resourceGroup().name
      }
      {
        name: 'DataFactoryName'
        value: dataFactory.name
      }
      {
        name: 'Triggers'
        value: join(allHubTriggers, '|')
      }
    ]
  }
}

//==============================================================================
// Outputs
//==============================================================================

@description('The Resource ID of the Data factory.')
output resourceId string = dataFactory.id

@description('The Name of the Azure Data Factory instance.')
output name string = dataFactory.name<|MERGE_RESOLUTION|>--- conflicted
+++ resolved
@@ -89,7 +89,6 @@
   'e40ec5ca-96e0-45a2-b4ff-59039f2c2b59' // Managed Identity Contributor - https://learn.microsoft.com/en-us/azure/role-based-access-control/built-in-roles#managed-identity-contributor
 ]
 
-<<<<<<< HEAD
 // Storage roles needed for ADF to create CM exports and process the output
 // Does not include roles assignments needed against the export scope
 var storageRbacRoles = [
@@ -97,7 +96,7 @@
   'ba92f5b4-2d11-453d-a403-e96b0029c9fe' // Storage Blob Data Contributor https://learn.microsoft.com/en-us/azure/role-based-access-control/built-in-roles#storage-blob-data-contributor
   'acdd72a7-3385-48ef-bd42-f606fba81ae7' // Reader https://learn.microsoft.com/en-us/azure/role-based-access-control/built-in-roles#reader
 ]
-=======
+
 // FocusCost 1.0-preview (v1) columns
 var focusCostColumns = [
   { name: 'AvailabilityZone', type: 'String' }
@@ -199,7 +198,6 @@
   source: { name: focusCostColumns[i].name, type: focusCostColumns[i].type }
   sink: { name: focusCostColumns[i].name }
 }]
->>>>>>> 7133fb62
 
 //==============================================================================
 // Resources
@@ -228,51 +226,7 @@
 }
 
 //------------------------------------------------------------------------------
-<<<<<<< HEAD
 // Identities and RBAC
-=======
-// Delete old triggers and pipelines
-//------------------------------------------------------------------------------
-
-resource deleteOldResources 'Microsoft.Resources/deploymentScripts@2020-10-01' = {
-  name: '${dataFactory.name}_deleteOldResources'
-  location: location
-  identity: {
-    type: 'UserAssigned'
-    userAssignedIdentities: {
-      '${identity.id}': {}
-    }
-  }
-  kind: 'AzurePowerShell'
-  dependsOn: [
-    identityRoleAssignments
-  ]
-  tags: tags
-  properties: {
-    azPowerShellVersion: '8.0'
-    retentionInterval: 'PT1H'
-    cleanupPreference: 'OnSuccess'
-    scriptContent: loadTextContent('./scripts/Remove-OldResources.ps1')
-    environmentVariables: [
-      {
-        name: 'DataFactorySubscriptionId'
-        value: subscription().id
-      }
-      {
-        name: 'DataFactoryResourceGroup'
-        value: resourceGroup().name
-      }
-      {
-        name: 'DataFactoryName'
-        value: dataFactory.name
-      }
-    ]
-  }
-}
-
-//------------------------------------------------------------------------------
-// Stop all triggers before deploying
->>>>>>> 7133fb62
 //------------------------------------------------------------------------------
 
 // Create managed identity to start/stop triggers
@@ -292,7 +246,6 @@
   }
 }]
 
-<<<<<<< HEAD
 // Create managed identity to manage exports in cost management
 resource pipelineIdentityRoleAssignments 'Microsoft.Authorization/roleAssignments@2022-04-01' = [for role in storageRbacRoles: {
   name: guid(storageAccount.id, role, dataFactory.id)
@@ -310,7 +263,8 @@
 
 resource deleteOldResources 'Microsoft.Resources/deploymentScripts@2020-10-01' = {
   name: '${dataFactory.name}_deleteOldResources'
-  location: location
+  // chinaeast2 is the only region in China that supports deployment scripts
+  location: startsWith(location, 'china') ? 'chinaeast2' : location
   identity: {
     type: 'UserAssigned'
     userAssignedIdentities: {
@@ -321,7 +275,7 @@
   dependsOn: [
     identityRoleAssignments
   ]
-  tags: tags
+  tags: union(tags, contains(tagsByResource, 'Microsoft.Resources/deploymentScripts') ? tagsByResource['Microsoft.Resources/deploymentScripts'] : {})
   properties: {
     azPowerShellVersion: '8.0'
     retentionInterval: 'PT1H'
@@ -351,13 +305,6 @@
 resource stopTriggers 'Microsoft.Resources/deploymentScripts@2020-10-01' = {
   name: '${dataFactory.name}_stopTriggers'
   location: location
-=======
-// Stop hub triggers if they're already running
-resource stopHubTriggers 'Microsoft.Resources/deploymentScripts@2020-10-01' = {
-  name: '${dataFactoryName}_stopHubTriggers'
-  // chinaeast2 is the only region in China that supports deployment scripts
-  location: startsWith(location, 'china') ? 'chinaeast2' : location
->>>>>>> 7133fb62
   identity: {
     type: 'UserAssigned'
     userAssignedIdentities: {
@@ -368,7 +315,7 @@
   dependsOn: [
     identityRoleAssignments
   ]
-  tags: union(tags, contains(tagsByResource, 'Microsoft.Resources/deploymentScripts') ? tagsByResource['Microsoft.Resources/deploymentScripts'] : {})
+  tags: tags
   properties: {
     azPowerShellVersion: '8.0'
     retentionInterval: 'PT1H'
@@ -450,6 +397,7 @@
 //------------------------------------------------------------------------------
 // Datasets
 //------------------------------------------------------------------------------
+
 resource dataset_config 'Microsoft.DataFactory/factories/datasets@2018-06-01' = {
   name: safeConfigContainerName
   parent: dataFactory
@@ -528,38 +476,20 @@
 //------------------------------------------------------------------------------
 // Triggers
 //------------------------------------------------------------------------------
-<<<<<<< HEAD
+
+// Create trigger
 resource trigger_FileAdded 'Microsoft.DataFactory/factories/triggers@2018-06-01' = {
   name: fileAddedExportTriggerName
   parent: dataFactory
   dependsOn: [
     stopTriggers
-=======
-
-// Get storage account instance
-resource storageAccount 'Microsoft.Storage/storageAccounts@2022-09-01' existing = {
-  name: storageAccountName
-}
-
-// Create trigger
-resource trigger_msexports_FileAdded 'Microsoft.DataFactory/factories/triggers@2018-06-01' = {
-  name: '${safeExportContainerName}_FileAdded'
-  parent: dataFactory
-  dependsOn: [
-    stopHubTriggers
-    pipeline_ExecuteETL
->>>>>>> 7133fb62
   ]
   properties: {
     annotations: []
     pipelines: [
       {
         pipelineReference: {
-<<<<<<< HEAD
           referenceName: pipeline_ExecuteETL.name
-=======
-          referenceName: '${exportContainerName}_ExecuteETL'
->>>>>>> 7133fb62
           type: 'PipelineReference'
         }
         parameters: {
@@ -581,50 +511,19 @@
   }
 }
 
-<<<<<<< HEAD
 resource trigger_SettingsUpdated 'Microsoft.DataFactory/factories/triggers@2018-06-01' = {
   name: updateConfigTriggerName
   parent: dataFactory
   dependsOn: [
     stopTriggers
-=======
-resource pipeline_ExecuteETL 'Microsoft.DataFactory/factories/pipelines@2018-06-01' = {
-  name: '${safeExportContainerName}_ExecuteETL'
-  parent: dataFactory
-  dependsOn: [
-    pipeline_msexports_ETL_ingestion
->>>>>>> 7133fb62
   ]
   properties: {
     annotations: []
     pipelines: [
       {
-<<<<<<< HEAD
         pipelineReference: {
           referenceName: pipeline_ConfigureExports.name
           type: 'PipelineReference'
-=======
-        name: 'Execute'
-        type: 'ExecutePipeline'
-        dependsOn: []
-        userProperties: []
-        typeProperties: {
-          pipeline: {
-            referenceName: '${safeExportContainerName}_ETL_${safeIngestionContainerName}'
-            type: 'PipelineReference'
-          }
-          waitOnCompletion: false
-          parameters: {
-            folderName: {
-              value: '@pipeline().parameters.folderName'
-              type: 'Expression'
-            }
-            fileName: {
-              value: '@pipeline().parameters.fileName'
-              type: 'Expression'
-            }
-          }
->>>>>>> 7133fb62
         }
       }
     ]
@@ -708,7 +607,6 @@
 }
 
 //------------------------------------------------------------------------------
-<<<<<<< HEAD
 // Pipelines
 //------------------------------------------------------------------------------
 
@@ -718,24 +616,9 @@
 @description('Runs the backfill job for each month based on retention settings.')
 resource pipeline_BackfillData 'Microsoft.DataFactory/factories/pipelines@2018-06-01' = {
   name: '${safeConfigContainerName}_BackfillData'
-=======
-// Export container transform pipeline
-// Trigger: pipeline_ExecuteETL
-//
-// Converts CSV files to Parquet or .CSV.GZ files.
-//------------------------------------------------------------------------------
-
-resource pipeline_msexports_ETL_ingestion 'Microsoft.DataFactory/factories/pipelines@2018-06-01' = {
-  name: '${safeExportContainerName}_ETL_${safeIngestionContainerName}'
->>>>>>> 7133fb62
   parent: dataFactory
   properties: {
     activities: [
-<<<<<<< HEAD
-=======
-      // (start) -> Wait -> FolderArray -> Scope -> Metric -> Date -> File -> Folder -> Delete Target -> Convert CSV -> Delete CSV -> (end)
-      // Wait
->>>>>>> 7133fb62
       {
         name: 'Get Config'
         type: 'Lookup'
@@ -776,41 +659,12 @@
           }
         }
       }
-<<<<<<< HEAD
-=======
-      // Set FolderArray
-      {
-        name: 'Set FolderArray'
-        type: 'SetVariable'
-        dependsOn: [
-          {
-            activity: 'Wait'
-            dependencyConditions: [
-              'Completed'
-            ]
-          }
-        ]
-        userProperties: []
-        typeProperties: {
-          variableName: 'folderArray'
-          value: {
-            value: '@split(pipeline().parameters.folderName, \'/\')'
-            type: 'Expression'
-          }
-        }
-      }
-      // Set Scope
->>>>>>> 7133fb62
       {
         name: 'Set backfill end date'
         type: 'SetVariable'
         dependsOn: [
           {
-<<<<<<< HEAD
             activity: 'Get Config'
-=======
-            activity: 'Set FolderArray'
->>>>>>> 7133fb62
             dependencyConditions: [
               'Succeeded'
             ]
@@ -820,11 +674,7 @@
         typeProperties: {
           variableName: 'endDate'
           value: {
-<<<<<<< HEAD
             value: '@addDays(startOfMonth(utcNow()), -1)'
-=======
-            value: '@replace(split(pipeline().parameters.folderName,variables(\'folderArray\')[sub(length(variables(\'folderArray\')), if(greater(length(variables(\'folderArray\')[sub(length(variables(\'folderArray\')), 2)]), 12), 3, 4))])[0],\'${exportContainerName}\',\'${ingestionContainerName}\')'
->>>>>>> 7133fb62
             type: 'Expression'
           }
         }
@@ -844,12 +694,7 @@
         typeProperties: {
           variableName: 'startDate'
           value: {
-<<<<<<< HEAD
             value: '@subtractFromTime(startOfMonth(utcNow()), activity(\'Get Config\').output.firstRow.retention.ingestion.months, \'Month\')'
-=======
-            // TODO: Parse metric out of the manifest file @ msexports/<scope>/<export-name>/<date-range>/[<timestamp?>/]<guid>/manifest.json
-            value: 'focuscost'
->>>>>>> 7133fb62
             type: 'Expression'
           }
         }
@@ -869,11 +714,7 @@
         typeProperties: {
           variableName: 'thisMonth'
           value: {
-<<<<<<< HEAD
             value: '@startOfMonth(variables(\'endDate\'))'
-=======
-            value: '@substring(variables(\'folderArray\')[sub(length(variables(\'folderArray\')), if(greater(length(variables(\'folderArray\')[sub(length(variables(\'folderArray\')), 2)]), 12), 2, 3))], 0, 6)'
->>>>>>> 7133fb62
             type: 'Expression'
           }
         }
@@ -1946,7 +1787,7 @@
 
 //------------------------------------------------------------------------------
 // msexports_ETL_ingestion pipeline
-// Triggered by msexports_ExecuteETL
+// Trigger: msexports_ExecuteETL
 //------------------------------------------------------------------------------
 @description('Transforms CSV data to a standard schema and converts to Parquet.')
 resource pipeline_ToIngestion 'Microsoft.DataFactory/factories/pipelines@2018-06-01' = {
@@ -1954,6 +1795,8 @@
   parent: dataFactory
   properties: {
     activities: [
+      // (start) -> Wait -> FolderArray -> Scope -> Metric -> Date -> File -> Folder -> Delete Target -> Convert CSV -> Delete CSV -> (end)
+      // Wait
       {
         name: 'Wait'
         type: 'Wait'
@@ -1963,8 +1806,9 @@
           waitTimeInSeconds: 60
         }
       }
-      {
-        name: 'Set Scope'
+      // Set FolderArray
+      {
+        name: 'Set FolderArray'
         type: 'SetVariable'
         dependsOn: [
           {
@@ -1976,9 +1820,30 @@
         ]
         userProperties: []
         typeProperties: {
+          variableName: 'folderArray'
+          value: {
+            value: '@split(pipeline().parameters.folderName, \'/\')'
+            type: 'Expression'
+          }
+        }
+      }
+      // Set Scope
+      {
+        name: 'Set Scope'
+        type: 'SetVariable'
+        dependsOn: [
+          {
+            activity: 'Set FolderArray'
+            dependencyConditions: [
+              'Completed'
+            ]
+          }
+        ]
+        userProperties: []
+        typeProperties: {
           variableName: 'scope'
           value: {
-            value: '@replace(split(pipeline().parameters.folderName,split(pipeline().parameters.folderName, \'/\')[sub(length(split(pipeline().parameters.folderName, \'/\')), 4)])[0],\'${exportContainerName}\',\'${ingestionContainerName}\')'
+            value: '@replace(split(pipeline().parameters.folderName,variables(\'folderArray\')[sub(length(variables(\'folderArray\')), if(greater(length(variables(\'folderArray\')[sub(length(variables(\'folderArray\')), 2)]), 12), 3, 4))])[0],\'${exportContainerName}\',\'${ingestionContainerName}\')'
             type: 'Expression'
           }
         }
@@ -1998,7 +1863,8 @@
         typeProperties: {
           variableName: 'metric'
           value: {
-            value: '@if(contains(toLower(pipeline().parameters.folderName), \'amortizedcost\'), \'amortizedcost\', \'actualcost\')'
+            // TODO: Parse metric out of the manifest file @ msexports/<scope>/<export-name>/<date-range>/[<timestamp?>/]<guid>/manifest.json
+            value: 'focuscost'
             type: 'Expression'
           }
         }
@@ -2018,7 +1884,7 @@
         typeProperties: {
           variableName: 'date'
           value: {
-            value: '@substring(split(pipeline().parameters.folderName, \'/\')[sub(length(split(pipeline().parameters.folderName, \'/\')), 3)], 0, 6)'
+            value: '@substring(variables(\'folderArray\')[sub(length(variables(\'folderArray\')), if(greater(length(variables(\'folderArray\')[sub(length(variables(\'folderArray\')), 2)]), 12), 2, 3))], 0, 6)'
             type: 'Expression'
           }
         }
@@ -2155,13 +2021,8 @@
           parallelCopies: 1
           validateDataConsistency: false
           translator: {
-<<<<<<< HEAD
-            value: '@activity(\'Load Schema Mappings\').output.firstRow.translator'
-            type: 'Expression'
-=======
             type: 'TabularTranslator'
             mappings: focusCostMappings
->>>>>>> 7133fb62
           }
         }
         inputs: [
@@ -2440,19 +2301,11 @@
 // Start all triggers
 //------------------------------------------------------------------------------
 
-<<<<<<< HEAD
 resource startTriggers 'Microsoft.Resources/deploymentScripts@2020-10-01' = {
   name: '${dataFactory.name}_startTriggers'
-  location: location
-  tags: tags
-=======
-// Start hub triggers
-resource startHubTriggers 'Microsoft.Resources/deploymentScripts@2020-10-01' = {
-  name: '${dataFactoryName}_startHubTriggers'
   // chinaeast2 is the only region in China that supports deployment scripts
   location: startsWith(location, 'china') ? 'chinaeast2' : location
   tags: union(tags, contains(tagsByResource, 'Microsoft.Resources/deploymentScripts') ? tagsByResource['Microsoft.Resources/deploymentScripts'] : {})
->>>>>>> 7133fb62
   identity: {
     type: 'UserAssigned'
     userAssignedIdentities: {
@@ -2462,14 +2315,10 @@
   kind: 'AzurePowerShell'
   dependsOn: [
     identityRoleAssignments
-<<<<<<< HEAD
     trigger_FileAdded
     trigger_SettingsUpdated
     trigger_DailySchedule
     trigger_MonthlySchedule
-=======
-    trigger_msexports_FileAdded
->>>>>>> 7133fb62
   ]
   properties: {
     azPowerShellVersion: '8.0'
