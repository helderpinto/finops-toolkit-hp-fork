// Copyright (c) Microsoft Corporation.
// Licensed under the MIT License.

//==============================================================================
// Parameters
//==============================================================================

targetScope = 'resourceGroup'

@description('Optional. Name of the hub. Used to ensure unique resource names. Default: "finops-hub".')
param hubName string

@description('Optional. Azure location where all resources should be created. See https://aka.ms/azureregions. Default: Same as deployment.')
param location string = resourceGroup().location

@description('Optional. Azure location to use for a temporary Event Grid namespace to register the Microsoft.EventGrid resource provider if the primary location is not supported. The namespace will be deleted and is not used for hub operation. Default: "" (same as location).')
param eventGridLocation string = ''

@allowed([
  'Premium_LRS'
  'Premium_ZRS'
])
@description('Optional. Storage SKU to use. LRS = Lowest cost, ZRS = High availability. Note Standard SKUs are not available for Data Lake gen2 storage. Allowed: Premium_LRS, Premium_ZRS. Default: Premium_LRS.')
param storageSku string = 'Premium_LRS'

@description('Optional. Tags to apply to all resources. We will also add the cm-resource-parent tag for improved cost roll-ups in Cost Management.')
param tags object = {}

@description('Optional. Tags to apply to resources based on their resource type. Resource type specific tags will be merged with tags for all resources.')
param tagsByResource object = {}

@description('Optional. List of scope IDs to monitor and ingest cost for.')
param scopesToMonitor array = []

@description('Optional. Number of days of cost data to retain in the ms-cm-exports container. Default: 0.')
param exportRetentionInDays int = 0

@description('Optional. Number of months of cost data to retain in the ingestion container. Default: 13.')
param ingestionRetentionInMonths int = 13

@description('Optional. Storage account to push data to for ingestion into a remote hub.')
param remoteHubStorageUri string = ''

@description('Optional. Storage account key to use when pushing data to a remote hub.')
@secure()
param remoteHubStorageKey string = ''

@description('Optional. Deploy Azure Data Explorer cluster for analytics. Default: false.')
param deployDataExplorer bool = true //TODO: DEFAULT to False once ready.

//==============================================================================
// Resources
//==============================================================================

module hub 'modules/hub.bicep' = {
  name: 'hub'
  params: {
    hubName: hubName
    location: location
    eventGridLocation: eventGridLocation
    storageSku: storageSku
    tags: tags
    tagsByResource: tagsByResource
<<<<<<< HEAD
    exportScopes: exportScopes
    deployDataExplorer: deployDataExplorer
=======
    scopesToMonitor: scopesToMonitor
    exportRetentionInDays: exportRetentionInDays
    ingestionRetentionInMonths: ingestionRetentionInMonths
    remoteHubStorageUri: remoteHubStorageUri
    remoteHubStorageKey: remoteHubStorageKey
>>>>>>> 63e3b892
  }
}

//==============================================================================
// Outputs
//==============================================================================

@description('The name of the resource group.')
output name string = hubName

@description('The location the resources wer deployed to.')
output location string = location

@description('Name of the Data Factory.')
output dataFactorytName string = hub.outputs.dataFactorytName

@description('The resource ID of the deployed storage account.')
output storageAccountId string = hub.outputs.storageAccountId

@description('Name of the storage account created for the hub instance. This must be used when connecting FinOps toolkit Power BI reports to your data.')
output storageAccountName string = hub.outputs.storageAccountName

@description('URL to use when connecting custom Power BI reports to your data.')
output storageUrlForPowerBI string = hub.outputs.storageUrlForPowerBI

<<<<<<< HEAD
@description('The resource ID of the Data Explorer cluster.')
output clusterId string = hub.outputs.clusterId

@description('The URI of the Data Explorer cluster.')
output clusterUri string = hub.outputs.clusterUri

@description('The name of the Data Explorer database.')
output databaseName string = hub.outputs.clusterDatabaseName
=======
@description('Object ID of the Data Factory managed identity. This will be needed when configuring managed exports.')
output managedIdentityId string = hub.outputs.managedIdentityId

@description('Azure AD tenant ID. This will be needed when configuring managed exports.')
output managedIdentityTenantId string = hub.outputs.managedIdentityTenantId
>>>>>>> 63e3b892
<|MERGE_RESOLUTION|>--- conflicted
+++ resolved
@@ -38,15 +38,15 @@
 @description('Optional. Number of months of cost data to retain in the ingestion container. Default: 13.')
 param ingestionRetentionInMonths int = 13
 
+@description('Optional. Deploy Azure Data Explorer cluster for analytics. Default: false.')
+param deployDataExplorer bool = true //TODO: DEFAULT to False once ready.
+
 @description('Optional. Storage account to push data to for ingestion into a remote hub.')
 param remoteHubStorageUri string = ''
 
 @description('Optional. Storage account key to use when pushing data to a remote hub.')
 @secure()
 param remoteHubStorageKey string = ''
-
-@description('Optional. Deploy Azure Data Explorer cluster for analytics. Default: false.')
-param deployDataExplorer bool = true //TODO: DEFAULT to False once ready.
 
 //==============================================================================
 // Resources
@@ -61,16 +61,12 @@
     storageSku: storageSku
     tags: tags
     tagsByResource: tagsByResource
-<<<<<<< HEAD
-    exportScopes: exportScopes
-    deployDataExplorer: deployDataExplorer
-=======
     scopesToMonitor: scopesToMonitor
     exportRetentionInDays: exportRetentionInDays
     ingestionRetentionInMonths: ingestionRetentionInMonths
     remoteHubStorageUri: remoteHubStorageUri
     remoteHubStorageKey: remoteHubStorageKey
->>>>>>> 63e3b892
+    deployDataExplorer: deployDataExplorer
   }
 }
 
@@ -96,7 +92,12 @@
 @description('URL to use when connecting custom Power BI reports to your data.')
 output storageUrlForPowerBI string = hub.outputs.storageUrlForPowerBI
 
-<<<<<<< HEAD
+@description('Object ID of the Data Factory managed identity. This will be needed when configuring managed exports.')
+output managedIdentityId string = hub.outputs.managedIdentityId
+
+@description('Azure AD tenant ID. This will be needed when configuring managed exports.')
+output managedIdentityTenantId string = hub.outputs.managedIdentityTenantId
+
 @description('The resource ID of the Data Explorer cluster.')
 output clusterId string = hub.outputs.clusterId
 
@@ -104,11 +105,4 @@
 output clusterUri string = hub.outputs.clusterUri
 
 @description('The name of the Data Explorer database.')
-output databaseName string = hub.outputs.clusterDatabaseName
-=======
-@description('Object ID of the Data Factory managed identity. This will be needed when configuring managed exports.')
-output managedIdentityId string = hub.outputs.managedIdentityId
-
-@description('Azure AD tenant ID. This will be needed when configuring managed exports.')
-output managedIdentityTenantId string = hub.outputs.managedIdentityTenantId
->>>>>>> 63e3b892
+output databaseName string = hub.outputs.clusterDatabaseName