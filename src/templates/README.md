--- conflicted
+++ resolved
@@ -62,8 +62,6 @@
    - `createUiDefinition.json`
      - [CreateUiDef docs](https://learn.microsoft.com/azure/azure-resource-manager/managed-applications/create-uidefinition-overview)
      - [Test in portal](https://portal.azure.com/?feature.customPortal=false&#blade/Microsoft_Azure_CreateUIDef/SandboxBlade)
-<<<<<<< HEAD
-=======
    - Optional: `.buildignore`
      - Add the relative path to any files you want to exclude (e.g., README files for dev docs, test folders).
 
@@ -146,6 +144,5 @@
 > ℹ️ _**Note:** Templates are deployed to a unique resource group based on your username and computer name: `ftk-<username>-<computername>`. Please delete resources after templates are validated._
 
 To learn more, see [`Deploy-Toolkit`](../scripts/README.md#-build-toolkit).
->>>>>>> 32debc0f
 
 <br>