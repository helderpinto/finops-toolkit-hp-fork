# Copyright (c) Microsoft Corporation.
# Licensed under the MIT License.

# Import the localized Data
$script:localizedData = Import-LocalizedData -FileName 'FinOpsToolkit.strings.psd1' -BaseDirectory (Join-Path -Path $PSScriptRoot -ChildPath 'en-US')

$privatePath = Join-Path -Path $PSScriptRoot -ChildPath 'Private/*.ps1'
$publicPath = Join-Path -Path $PSScriptRoot -ChildPath 'Public/*.ps1'

<<<<<<< HEAD
    .PARAMETER Path
        Path to create directory.
#>
function New-Directory {
    [Diagnostics.CodeAnalysis.SuppressMessageAttribute("PSUseShouldProcessForStateChangingFunctions", "")]
    [CmdletBinding()]
    param
    (
        [Parameter(Mandatory = $true)]
        [string]
        $Path
    )

    if (-not (Test-Path -Path $Path)) {
        Write-Verbose -Message ($LocalizedData.NewDirectory -f $Path)
        $null = New-Item -ItemType 'Directory' -Path $Path
    }
}

<#
    .SYNOPSIS
        Saves a released version of the FinOps hub bicep template to local disk.

    .PARAMETER Version
        Version of the FinOps hub to download. Defaults to latest.

    .PARAMETER Destination
        Path to store the download. Defaults to env:temp.

    .EXAMPLE
        Save-FinOpsHubTemplate

        Downloads the latest version of FinOps hub template to current users' temp folder.

    .EXAMPLE
        Save-FinOpsHubTemplate -Version '1.0.0' -Destination 'C:\myHub'

        Downloads version 1.0.0 of FinOpsHub template to c:\myHub directory.
#>
function Save-FinOpsHubTemplate {
    [CmdletBinding()]
    param
    (
        [Parameter()]
        [string]
        $Version = 'latest',

        [Parameter()]
        [switch]
        $Preview,

        [Parameter()]
        [string]
        $Destination = $env:temp
    )

    $progress = $ProgressPreference
    $ProgressPreference = 'SilentlyContinue'
    try {
        New-Directory -Path $Destination
        $releases = Get-FinOpsToolkitVersion -Latest:$($Version -eq 'Latest') -Preview:$Preview

        if ($Version -eq 'Latest') {
            $release = $releases | Select-Object -First 1
        }
        else {
            $release = $releases | Where-Object -FilterScript { $_.Version -eq $Version }
        }

        foreach ($asset in $release.Assets) {
            Write-Verbose -Message ($script:localizedData.FoundAsset -f $asset.Name)
            $saveFilePath = Join-Path -Path $Destination -ChildPath $asset.Name
            if (Test-Path -Path $saveFilePath) {
                Remove-Item -Path $saveFilePath -Recurse -Force
            }

            $null = Invoke-Webrequest -Uri $asset.Url -OutFile $saveFilePath -Verbose:$false
            if ([System.IO.Path]::GetExtension($saveFilePath) -eq '.zip') {
                Write-Verbose -Message ($script:localizedData.ExpandingZip -f $saveFilePath)
                Expand-Archive -Path $saveFilePath -DestinationPath ($saveFilePath -replace '.zip', '')
                Remove-Item -Path $saveFilePath -Recurse -Force
            }
        }
    }
    catch {
        throw $_.Exception.Message
    }
    finally {
        $ProgressPreference = $progress
    }
}
#endregion Private functions

#region Public functions
<#
    .SYNOPSIS
        Retrieves available version numbers of the FinOps toolkit.

    .PARAMETER Latest
        Will only return the latest version number of the FinOps toolkit.

    .PARAMETER Preview
        Includes pre-releases.

    .EXAMPLE
        Get-FinOpsToolkitVersions

        Returns all available released version numbers of the FinOps toolkit.

    .EXAMPLE
        Get-FinOpsToolkitVersions -Latest

        Returns only the latest version number of the FinOps toolkit.
#>
function Get-FinOpsToolkitVersion {
    [Diagnostics.CodeAnalysis.SuppressMessageAttribute("PSReviewUnusedParameter", "")]
    [CmdletBinding()]
    param
    (
        [Parameter()]
        [switch]
        $Latest,

        [Parameter()]
        [switch]
        $Preview
    )

    $progress = $ProgressPreference
    $ProgressPreference = 'SilentlyContinue'
    $releaseUri = 'https://api.github.com/repos/microsoft/finops-toolkit/releases'

    try {
        [array]$releases = Invoke-WebRequest -Uri $releaseUri | ConvertFrom-Json | Where-Object { ($Preview) -or (-not $_.prerelease) }

        if ($Latest) {
            $releases = $releases | Select-Object -First 1
            Write-Verbose -Message ($script:localizedData.FoundLatestRelease -f $releases.tag_name)
        }

        $output = @()
        foreach ($release in $releases) {
            $properties = [ordered]@{
                Name       = $release.name
                PreRelease = $release.prerelease
                Version    = $release.tag_name
                Url        = $release.url
                Assets     = @()
            }

            foreach ($asset in $release.assets) {
                $properties.Assets += @{
                    Name = $asset.name
                    Url  = $asset.browser_download_url
                }
            }

            $output += New-Object -TypeName 'PSObject' -Property $properties
        }

        return $output
    }
    catch {
        throw $_.Exception.Message
    }
    finally {
        $ProgressPreference = $progress
    }
}

<#
    .SYNOPSIS
        Deploys a FinOps hub instance.

    .PARAMETER Name
        Name of the FinOps hub instance.

    .PARAMETER ResourceGroup
        Name of the resource group to deploy to. Will be created if it doesn't exist.

    .PARAMETER Location
        Azure location to execute the deployment from.

    .PARAMETER Version
        Optional. Version of FinOps hub template to use. Defaults = "latest".

    .PARAMETER Preview
        Optional. Indicates that a pre-release version of FinOps hub can be used when -Version is "latest".

    .PARAMETER StorageSku
        Optional. Storage account SKU. Premium_LRS = Lowest cost, Premium_ZRS = High availability. Note Standard SKUs are not available for Data Lake gen2 storage. Default = "Premium_LRS".

    .PARAMETER Tags
        Optional. Tags for all resources.

    .EXAMPLE
        Deploy-FinOpsHub -Name MyHub -ResourceGroup MyExistingResourceGroup -Location westus

        Deploys a new FinOps hub instance named MyHub to an existing resource group named MyExistingResourceGroup.

    .EXAMPLE
        Deploy-FinOpsHub -Name MyHub -Location westus -Version 0.0.1

        Deploys a new FinOps hub instance named MyHub using version 0.0.1 of the template.
#>
function Deploy-FinOpsHub {
    [CmdletBinding(SupportsShouldProcess)]
    param
    (
        [Parameter(Mandatory = $true)]
        [string]
        $Name,

        [Parameter(Mandatory = $true)]
        [string]
        $ResourceGroup,

        [Parameter(Mandatory = $true)]
        [string]
        $Location,

        [Parameter()]
        [string]
        $Version = 'latest',

        [Parameter()]
        [switch]
        $Preview,

        [Parameter()]
        [ValidateSet('Premium_LRS', 'Premium_ZRS')]
        [string]
        $StorageSku = 'Premium_LRS',

        [Parameter()]
        [hashtable]
        $Tags
    )

    try {
        $resourceGroupObject = Get-AzResourceGroup -Name $ResourceGroup -ErrorAction 'SilentlyContinue'
        if (-not $resourceGroupObject) {
            if ($PSCmdlet.ShouldProcess($ResourceGroup, 'CreateResourceGroup')) {
                $resourceGroupObject = New-AzResourceGroup -Name $ResourceGroup -Location $Location
            }
        }

        $toolkitPath = Join-Path $env:temp -ChildPath 'FinOps'
        if ($PSCmdlet.ShouldProcess($toolkitPath, 'CreateDirectory')) {
            New-Directory -Path $toolkitPath
        }

        if ($PSCmdlet.ShouldProcess($Version, 'DownloadTemplate')) {
            Save-FinOpsHubTemplate -Version $Version -Preview:$Preview -Destination $toolkitPath
            $toolkitFile = Get-ChildItem -Path $toolkitPath -Include 'main.bicep' -Recurse | Where-Object -FilterScript { $_.FullName -like '*finops-hub-v*' }
            if (-not $toolkitFile) {
                throw ($LocalizedData.TemplateNotFound -f $toolkitPath)
            }

            $parameterSplat = @{
                TemplateFile            = $toolkitFile.FullName
                TemplateParameterObject = @{
                    hubName    = $Name
                    storageSku = $StorageSku
                }
            }

            if ($Tags -and $Tags.Keys.Count -gt 0) {
                $parameterSplat.TemplateParameterObject.Add('tags', $Tags)
            }
        }

        if ($PSCmdlet.ShouldProcess($ResourceGroup, 'DeployFinOpsHub')) {
            Write-Verbose -Message ($LocalizedData.DeployFinOpsHub -f $toolkitFile.FullName, $resourceGroupObject.ResourceGroupName)
            $deployment = New-AzResourceGroupDeployment @parameterSplat -ResourceGroupName $resourceGroupObject.ResourceGroupName

            return $deployment
        }
    }
    catch {
        throw $_.Exception.Message
    }
    finally {
        Remove-Item -Path $toolkitPath -Recurse -Force -ErrorAction 'SilentlyContinue'
    }
}

<#
.SYNOPSIS
Grants the specified service principal or managed identity access to an Enterprise Agreement billing account or department.

.PARAMETER ObjectId
The object ID of the service principal or managed identity.

.PARAMETER TenantId
The Azure Active Directory tenant which contains the identity.

.PARAMETER BillingScope
Specifies whether to grant permissions at an enrollment or department level.

.PARAMETER BillingAccountId
The billing account ID (enrollment ID) to grant permissions against.

.PARAMETER DepartmentId
The department ID to grant permissions against.

.EXAMPLE
Add-FinOpsServicePrincipal -ObjectId 00000000-0000-0000-0000-000000000000 -TenantId 00000000-0000-0000-0000-000000000000 -BillingScope Enrollment -BillingAccountId 12345
Grants EA Reader permissions to the specified service principal or managed identity

Add-FinOpsServicePrincipal -ObjectId 00000000-0000-0000-0000-000000000000 -TenantId 00000000-0000-0000-0000-000000000000 -BillingScope Department -BillingAccountId 12345 -DepartmentId 67890
Grants department reader permissions to the specified service principal or managed identity

#>
function Add-FinOpsServicePrincipal {
    param(
        [Parameter(Mandatory = $true)]
        [ValidateNotNullOrEmpty()]
        [string]$ObjectId,
        [Parameter(Mandatory = $true)]
        [ValidateNotNullOrEmpty()]
        [string]$TenantId,
        [Parameter(Mandatory = $true)]
        [string]$BillingAccountId,
        [Parameter(Mandatory = $false)]
        [string]$DepartmentId
    )

    $azContext = get-azcontext

    if (![string]::IsNullOrEmpty($DepartmentId) -and ![string]::IsNullOrEmpty($BillingAccountId)) {
        $BillingScope = 'Department'
    }
    elseif ([string]::IsNullOrEmpty($DepartmentId) -and ![string]::IsNullOrEmpty($BillingAccountId)) {
        $BillingScope = 'Enrollment'
    }
    else {
        throw ($LocalizedData.BillingAccountNotSpecified)
    }

    switch ($BillingScope) {
        'Enrollment' {
            if ([string]::IsNullOrEmpty($BillingAccountId)) {
                Write-Output $LocalizedData.BillingAccountNotSpecifiedForDept
                Write-Output ''
                exit 1
            }

            $roleDefinitionId = "/providers/Microsoft.Billing/billingAccounts/{0}/billingRoleDefinitions/24f8edb6-1668-4659-b5e2-40bb5f3a7d7e" -f $BillingAccountId
            $restUri = "{0}providers/Microsoft.Billing/billingAccounts/{1}/billingRoleAssignments/{2}?api-version=2019-10-01-preview" -f $azContext.Environment.ResourceManagerUrl, $BillingAccountId, (New-Guid).Guid
            $body = '{"properties": { "PrincipalId": "{0}", "PrincipalTenantId": "{1}", "roleDefinitionId": "{2}" } }'
            $body = $body.Replace("{0}", $ObjectId)
            $body = $body.Replace("{1}", $TenantId)
            $body = $body.Replace("{2}", $roleDefinitionId)
        }
        'Department' {
            if ([string]::IsNullOrEmpty($BillingAccountId)) {
                Write-Output $LocalizedData.BillingAccountNotSpecifiedForDept
                Write-Output ''
                exit 1
            }
            if ([string]::IsNullOrEmpty($DepartmentId)) {
                Write-Output $LocalizedData.DeptIdNotSpecified
                Write-Output ''
                exit 1
            }

            $roleDefinitionId = "/providers/Microsoft.Billing/billingAccounts/{0}/departments/{1}/billingRoleDefinitions/db609904-a47f-4794-9be8-9bd86fbffd8a" -f $BillingAccountId, $DepartmentId
            $restUri = "{0}providers/Microsoft.Billing/billingAccounts/{1}/departments/{2}/billingRoleAssignments/{3}?api-version=2019-10-01-preview" -f $azContext.Environment.ResourceManagerUrl, $BillingAccountId, $DepartmentId, (New-Guid).Guid
            $body = '{"properties": { "PrincipalId": "{0}", "PrincipalTenantId": "{1}", "roleDefinitionId": "{2}" } }'
            $body = $body.Replace("{0}", $ObjectId)
            $body = $body.Replace("{1}", $TenantId)
            $body = $body.Replace("{2}", $roleDefinitionId)
        }
        default {
            throw ($LocalizedData.InvalidBillingScope -f $BillingScope)
        }
    }

    $azProfile = [Microsoft.Azure.Commands.Common.Authentication.Abstractions.AzureRmProfileProvider]::Instance.Profile
    $profileClient = New-Object -TypeName Microsoft.Azure.Commands.ResourceManager.Common.RMProfileClient -ArgumentList ($azProfile)
    $token = $profileClient.AcquireAccessToken($azContext.Subscription.TenantId)
    $authHeader = @{
        'Content-Type'  = 'application/json'
        'Authorization' = 'Bearer ' + $token.AccessToken
    }

    try {
        Invoke-RestMethod -Uri $restUri -Method Put -Headers $authHeader -Body $body
        Write-Output ($LocalizedData.SuccessMessage1 -f $BillingScope)
    }
    catch {
        if ($_.Exception.Response.StatusCode -eq 409) {
            Write-Output ($LocalizedData.AlreadyGrantedMessage1 -f $BillingScope)
        }
        else {
            $body
            throw $_.Exception
        }
    }
}

<#
.SYNOPSIS
Adds an export scope configuration to the specified Resource group.

.PARAMETER HubName
The name of the resource group.

.PARAMETER Scope
The export scope to add to the FinOps Hub configuration.

.EXAMPLE
Add-FinOpsHubScope -HubName ftk-FinOps-Hub -Scope "/providers/Microsoft.Billing/billingAccounts/1234567"

Adds an export scope configuration to the specified Resource group.
#>
Function Add-FinOpsHubScope {
    [CmdletBinding()]
    param (
        [Parameter()]
        [string]
        [ValidateNotNullOrEmpty()]
        $HubName,
        [Parameter()]
        [String]
        [ValidateNotNullOrEmpty()]
        $Scope
    )
    $ErrorActionPreference = 'Stop'
    [string]$operation = 'create'

    # Main
    Write-Output ''
    Write-Output ("{0}    Starting" -f (Get-Date))

    if (!$Scope.StartsWith('/')) {
        $Scope = '/' + $Scope
    }

    if ($Scope.EndsWith('/')) {
        $Scope = $Scope.Substring(0, $Scope.Length - 1)
    }

    Write-Output ("{0}    Export Scope to add: {1}" -f (Get-Date), $Scope)

    $tagSuffix = "Microsoft.Cloud/hubs/$HubName"
    $hubResource = Get-AzResource -ResourceType 'Microsoft.Storage/storageAccounts' -TagName 'cm-resource-parent' | Where-Object {$_.Tags['cm-resource-parent'].EndsWith($tagSuffix) }
    if ($null -eq $hubResource) {
        Write-Output ("{0}    Hub not found" -f (Get-Date))
        Throw ("Hub not found")
    }

    if ($hubResource.Count -gt 1) {
        Write-Output ("{0}    Multiple hubs found" -f (Get-Date))
        Throw ("Multiple hubs found")
    }

    $storageAccount = Get-AzStorageAccount -ResourceGroupName $hubResource.ResourceGroupName -Name $hubResource.Name -ErrorAction SilentlyContinue
    if ($null -eq $storageAccount) {
        Write-Output ("{0}    Storage account not found" -f (Get-Date))
        Throw ("Storage account not found")
    }

    $storageContext = $StorageAccount.Context
    Get-AzStorageBlob -Container 'config' -Blob 'settings.json' -Context $storageContext | Get-AzStorageBlobContent -Force | Out-Null
    $settings = Get-Content 'settings.json' | ConvertFrom-Json

    # To deal with the case where there's nothing but a blank export scope in the settings.json file
    if (($settings.exportScopes.Count -eq 1) -and ([string]::IsNullOrEmpty($settings.exportScopes[0]))) {
        $settings.exportScopes = @()
        $operation = 'create'
        Write-Output ("{0}    No export scopes defined" -f (Get-Date), $Scope)
    }

    foreach ($exportScope in $settings.exportScopes) {
        if ($exportScope.scope -eq $Scope) {
            Write-Output ("{0}    Export scope {1} already exists" -f (Get-Date), $Scope)
            $operation = 'none'
        }
    }

    if ($operation -eq 'create') {
        Write-Output ("{0}    Adding export scope {1} with tenant ID {2}" -f (Get-Date), $Scope, $TenantId)
        [PSCustomObject]$ScopeToAdd = @{scope = $Scope}
        $settings.exportScopes += $ScopeToAdd
        Write-Output ("{0}    Saving settings.json" -f (Get-Date))
        $settings | ConvertTo-Json -Depth 100 | Set-Content 'settings.json' -Force | Out-Null
        Set-AzStorageBlobContent -Container 'config' -File 'settings.json' -Context $storageContext -Force | Out-Null
    }

    Write-Output ("{0}    Finished" -f (Get-Date))
    Write-Output ''
}

#endregion Public functions

Export-ModuleMember -Function 'Add-FinOpsHubScope'
Export-ModuleMember -Function 'Add-FinOpsServicePrincipal'
Export-ModuleMember -Function 'Deploy-FinOpsHub'
Export-ModuleMember -Function 'Get-FinOpsToolkitVersions'
=======
$allFunctions = @()
$allFunctions += Get-ChildItem -Path $privatePath
$publicFunctions = Get-ChildItem -Path $publicPath
$allFunctions += $publicFunctions

foreach ($function in $allFunctions)
{
    . $function.FullName
}

$publicNames = @()
foreach ($function in $publicFunctions)
{
    $publicNames += [System.IO.Path]::GetFileNameWithoutExtension($function.Name)
}

Export-ModuleMember -Function $publicNames
>>>>>>> b0241b13
<|MERGE_RESOLUTION|>--- conflicted
+++ resolved
@@ -7,509 +7,6 @@
 $privatePath = Join-Path -Path $PSScriptRoot -ChildPath 'Private/*.ps1'
 $publicPath = Join-Path -Path $PSScriptRoot -ChildPath 'Public/*.ps1'
 
-<<<<<<< HEAD
-    .PARAMETER Path
-        Path to create directory.
-#>
-function New-Directory {
-    [Diagnostics.CodeAnalysis.SuppressMessageAttribute("PSUseShouldProcessForStateChangingFunctions", "")]
-    [CmdletBinding()]
-    param
-    (
-        [Parameter(Mandatory = $true)]
-        [string]
-        $Path
-    )
-
-    if (-not (Test-Path -Path $Path)) {
-        Write-Verbose -Message ($LocalizedData.NewDirectory -f $Path)
-        $null = New-Item -ItemType 'Directory' -Path $Path
-    }
-}
-
-<#
-    .SYNOPSIS
-        Saves a released version of the FinOps hub bicep template to local disk.
-
-    .PARAMETER Version
-        Version of the FinOps hub to download. Defaults to latest.
-
-    .PARAMETER Destination
-        Path to store the download. Defaults to env:temp.
-
-    .EXAMPLE
-        Save-FinOpsHubTemplate
-
-        Downloads the latest version of FinOps hub template to current users' temp folder.
-
-    .EXAMPLE
-        Save-FinOpsHubTemplate -Version '1.0.0' -Destination 'C:\myHub'
-
-        Downloads version 1.0.0 of FinOpsHub template to c:\myHub directory.
-#>
-function Save-FinOpsHubTemplate {
-    [CmdletBinding()]
-    param
-    (
-        [Parameter()]
-        [string]
-        $Version = 'latest',
-
-        [Parameter()]
-        [switch]
-        $Preview,
-
-        [Parameter()]
-        [string]
-        $Destination = $env:temp
-    )
-
-    $progress = $ProgressPreference
-    $ProgressPreference = 'SilentlyContinue'
-    try {
-        New-Directory -Path $Destination
-        $releases = Get-FinOpsToolkitVersion -Latest:$($Version -eq 'Latest') -Preview:$Preview
-
-        if ($Version -eq 'Latest') {
-            $release = $releases | Select-Object -First 1
-        }
-        else {
-            $release = $releases | Where-Object -FilterScript { $_.Version -eq $Version }
-        }
-
-        foreach ($asset in $release.Assets) {
-            Write-Verbose -Message ($script:localizedData.FoundAsset -f $asset.Name)
-            $saveFilePath = Join-Path -Path $Destination -ChildPath $asset.Name
-            if (Test-Path -Path $saveFilePath) {
-                Remove-Item -Path $saveFilePath -Recurse -Force
-            }
-
-            $null = Invoke-Webrequest -Uri $asset.Url -OutFile $saveFilePath -Verbose:$false
-            if ([System.IO.Path]::GetExtension($saveFilePath) -eq '.zip') {
-                Write-Verbose -Message ($script:localizedData.ExpandingZip -f $saveFilePath)
-                Expand-Archive -Path $saveFilePath -DestinationPath ($saveFilePath -replace '.zip', '')
-                Remove-Item -Path $saveFilePath -Recurse -Force
-            }
-        }
-    }
-    catch {
-        throw $_.Exception.Message
-    }
-    finally {
-        $ProgressPreference = $progress
-    }
-}
-#endregion Private functions
-
-#region Public functions
-<#
-    .SYNOPSIS
-        Retrieves available version numbers of the FinOps toolkit.
-
-    .PARAMETER Latest
-        Will only return the latest version number of the FinOps toolkit.
-
-    .PARAMETER Preview
-        Includes pre-releases.
-
-    .EXAMPLE
-        Get-FinOpsToolkitVersions
-
-        Returns all available released version numbers of the FinOps toolkit.
-
-    .EXAMPLE
-        Get-FinOpsToolkitVersions -Latest
-
-        Returns only the latest version number of the FinOps toolkit.
-#>
-function Get-FinOpsToolkitVersion {
-    [Diagnostics.CodeAnalysis.SuppressMessageAttribute("PSReviewUnusedParameter", "")]
-    [CmdletBinding()]
-    param
-    (
-        [Parameter()]
-        [switch]
-        $Latest,
-
-        [Parameter()]
-        [switch]
-        $Preview
-    )
-
-    $progress = $ProgressPreference
-    $ProgressPreference = 'SilentlyContinue'
-    $releaseUri = 'https://api.github.com/repos/microsoft/finops-toolkit/releases'
-
-    try {
-        [array]$releases = Invoke-WebRequest -Uri $releaseUri | ConvertFrom-Json | Where-Object { ($Preview) -or (-not $_.prerelease) }
-
-        if ($Latest) {
-            $releases = $releases | Select-Object -First 1
-            Write-Verbose -Message ($script:localizedData.FoundLatestRelease -f $releases.tag_name)
-        }
-
-        $output = @()
-        foreach ($release in $releases) {
-            $properties = [ordered]@{
-                Name       = $release.name
-                PreRelease = $release.prerelease
-                Version    = $release.tag_name
-                Url        = $release.url
-                Assets     = @()
-            }
-
-            foreach ($asset in $release.assets) {
-                $properties.Assets += @{
-                    Name = $asset.name
-                    Url  = $asset.browser_download_url
-                }
-            }
-
-            $output += New-Object -TypeName 'PSObject' -Property $properties
-        }
-
-        return $output
-    }
-    catch {
-        throw $_.Exception.Message
-    }
-    finally {
-        $ProgressPreference = $progress
-    }
-}
-
-<#
-    .SYNOPSIS
-        Deploys a FinOps hub instance.
-
-    .PARAMETER Name
-        Name of the FinOps hub instance.
-
-    .PARAMETER ResourceGroup
-        Name of the resource group to deploy to. Will be created if it doesn't exist.
-
-    .PARAMETER Location
-        Azure location to execute the deployment from.
-
-    .PARAMETER Version
-        Optional. Version of FinOps hub template to use. Defaults = "latest".
-
-    .PARAMETER Preview
-        Optional. Indicates that a pre-release version of FinOps hub can be used when -Version is "latest".
-
-    .PARAMETER StorageSku
-        Optional. Storage account SKU. Premium_LRS = Lowest cost, Premium_ZRS = High availability. Note Standard SKUs are not available for Data Lake gen2 storage. Default = "Premium_LRS".
-
-    .PARAMETER Tags
-        Optional. Tags for all resources.
-
-    .EXAMPLE
-        Deploy-FinOpsHub -Name MyHub -ResourceGroup MyExistingResourceGroup -Location westus
-
-        Deploys a new FinOps hub instance named MyHub to an existing resource group named MyExistingResourceGroup.
-
-    .EXAMPLE
-        Deploy-FinOpsHub -Name MyHub -Location westus -Version 0.0.1
-
-        Deploys a new FinOps hub instance named MyHub using version 0.0.1 of the template.
-#>
-function Deploy-FinOpsHub {
-    [CmdletBinding(SupportsShouldProcess)]
-    param
-    (
-        [Parameter(Mandatory = $true)]
-        [string]
-        $Name,
-
-        [Parameter(Mandatory = $true)]
-        [string]
-        $ResourceGroup,
-
-        [Parameter(Mandatory = $true)]
-        [string]
-        $Location,
-
-        [Parameter()]
-        [string]
-        $Version = 'latest',
-
-        [Parameter()]
-        [switch]
-        $Preview,
-
-        [Parameter()]
-        [ValidateSet('Premium_LRS', 'Premium_ZRS')]
-        [string]
-        $StorageSku = 'Premium_LRS',
-
-        [Parameter()]
-        [hashtable]
-        $Tags
-    )
-
-    try {
-        $resourceGroupObject = Get-AzResourceGroup -Name $ResourceGroup -ErrorAction 'SilentlyContinue'
-        if (-not $resourceGroupObject) {
-            if ($PSCmdlet.ShouldProcess($ResourceGroup, 'CreateResourceGroup')) {
-                $resourceGroupObject = New-AzResourceGroup -Name $ResourceGroup -Location $Location
-            }
-        }
-
-        $toolkitPath = Join-Path $env:temp -ChildPath 'FinOps'
-        if ($PSCmdlet.ShouldProcess($toolkitPath, 'CreateDirectory')) {
-            New-Directory -Path $toolkitPath
-        }
-
-        if ($PSCmdlet.ShouldProcess($Version, 'DownloadTemplate')) {
-            Save-FinOpsHubTemplate -Version $Version -Preview:$Preview -Destination $toolkitPath
-            $toolkitFile = Get-ChildItem -Path $toolkitPath -Include 'main.bicep' -Recurse | Where-Object -FilterScript { $_.FullName -like '*finops-hub-v*' }
-            if (-not $toolkitFile) {
-                throw ($LocalizedData.TemplateNotFound -f $toolkitPath)
-            }
-
-            $parameterSplat = @{
-                TemplateFile            = $toolkitFile.FullName
-                TemplateParameterObject = @{
-                    hubName    = $Name
-                    storageSku = $StorageSku
-                }
-            }
-
-            if ($Tags -and $Tags.Keys.Count -gt 0) {
-                $parameterSplat.TemplateParameterObject.Add('tags', $Tags)
-            }
-        }
-
-        if ($PSCmdlet.ShouldProcess($ResourceGroup, 'DeployFinOpsHub')) {
-            Write-Verbose -Message ($LocalizedData.DeployFinOpsHub -f $toolkitFile.FullName, $resourceGroupObject.ResourceGroupName)
-            $deployment = New-AzResourceGroupDeployment @parameterSplat -ResourceGroupName $resourceGroupObject.ResourceGroupName
-
-            return $deployment
-        }
-    }
-    catch {
-        throw $_.Exception.Message
-    }
-    finally {
-        Remove-Item -Path $toolkitPath -Recurse -Force -ErrorAction 'SilentlyContinue'
-    }
-}
-
-<#
-.SYNOPSIS
-Grants the specified service principal or managed identity access to an Enterprise Agreement billing account or department.
-
-.PARAMETER ObjectId
-The object ID of the service principal or managed identity.
-
-.PARAMETER TenantId
-The Azure Active Directory tenant which contains the identity.
-
-.PARAMETER BillingScope
-Specifies whether to grant permissions at an enrollment or department level.
-
-.PARAMETER BillingAccountId
-The billing account ID (enrollment ID) to grant permissions against.
-
-.PARAMETER DepartmentId
-The department ID to grant permissions against.
-
-.EXAMPLE
-Add-FinOpsServicePrincipal -ObjectId 00000000-0000-0000-0000-000000000000 -TenantId 00000000-0000-0000-0000-000000000000 -BillingScope Enrollment -BillingAccountId 12345
-Grants EA Reader permissions to the specified service principal or managed identity
-
-Add-FinOpsServicePrincipal -ObjectId 00000000-0000-0000-0000-000000000000 -TenantId 00000000-0000-0000-0000-000000000000 -BillingScope Department -BillingAccountId 12345 -DepartmentId 67890
-Grants department reader permissions to the specified service principal or managed identity
-
-#>
-function Add-FinOpsServicePrincipal {
-    param(
-        [Parameter(Mandatory = $true)]
-        [ValidateNotNullOrEmpty()]
-        [string]$ObjectId,
-        [Parameter(Mandatory = $true)]
-        [ValidateNotNullOrEmpty()]
-        [string]$TenantId,
-        [Parameter(Mandatory = $true)]
-        [string]$BillingAccountId,
-        [Parameter(Mandatory = $false)]
-        [string]$DepartmentId
-    )
-
-    $azContext = get-azcontext
-
-    if (![string]::IsNullOrEmpty($DepartmentId) -and ![string]::IsNullOrEmpty($BillingAccountId)) {
-        $BillingScope = 'Department'
-    }
-    elseif ([string]::IsNullOrEmpty($DepartmentId) -and ![string]::IsNullOrEmpty($BillingAccountId)) {
-        $BillingScope = 'Enrollment'
-    }
-    else {
-        throw ($LocalizedData.BillingAccountNotSpecified)
-    }
-
-    switch ($BillingScope) {
-        'Enrollment' {
-            if ([string]::IsNullOrEmpty($BillingAccountId)) {
-                Write-Output $LocalizedData.BillingAccountNotSpecifiedForDept
-                Write-Output ''
-                exit 1
-            }
-
-            $roleDefinitionId = "/providers/Microsoft.Billing/billingAccounts/{0}/billingRoleDefinitions/24f8edb6-1668-4659-b5e2-40bb5f3a7d7e" -f $BillingAccountId
-            $restUri = "{0}providers/Microsoft.Billing/billingAccounts/{1}/billingRoleAssignments/{2}?api-version=2019-10-01-preview" -f $azContext.Environment.ResourceManagerUrl, $BillingAccountId, (New-Guid).Guid
-            $body = '{"properties": { "PrincipalId": "{0}", "PrincipalTenantId": "{1}", "roleDefinitionId": "{2}" } }'
-            $body = $body.Replace("{0}", $ObjectId)
-            $body = $body.Replace("{1}", $TenantId)
-            $body = $body.Replace("{2}", $roleDefinitionId)
-        }
-        'Department' {
-            if ([string]::IsNullOrEmpty($BillingAccountId)) {
-                Write-Output $LocalizedData.BillingAccountNotSpecifiedForDept
-                Write-Output ''
-                exit 1
-            }
-            if ([string]::IsNullOrEmpty($DepartmentId)) {
-                Write-Output $LocalizedData.DeptIdNotSpecified
-                Write-Output ''
-                exit 1
-            }
-
-            $roleDefinitionId = "/providers/Microsoft.Billing/billingAccounts/{0}/departments/{1}/billingRoleDefinitions/db609904-a47f-4794-9be8-9bd86fbffd8a" -f $BillingAccountId, $DepartmentId
-            $restUri = "{0}providers/Microsoft.Billing/billingAccounts/{1}/departments/{2}/billingRoleAssignments/{3}?api-version=2019-10-01-preview" -f $azContext.Environment.ResourceManagerUrl, $BillingAccountId, $DepartmentId, (New-Guid).Guid
-            $body = '{"properties": { "PrincipalId": "{0}", "PrincipalTenantId": "{1}", "roleDefinitionId": "{2}" } }'
-            $body = $body.Replace("{0}", $ObjectId)
-            $body = $body.Replace("{1}", $TenantId)
-            $body = $body.Replace("{2}", $roleDefinitionId)
-        }
-        default {
-            throw ($LocalizedData.InvalidBillingScope -f $BillingScope)
-        }
-    }
-
-    $azProfile = [Microsoft.Azure.Commands.Common.Authentication.Abstractions.AzureRmProfileProvider]::Instance.Profile
-    $profileClient = New-Object -TypeName Microsoft.Azure.Commands.ResourceManager.Common.RMProfileClient -ArgumentList ($azProfile)
-    $token = $profileClient.AcquireAccessToken($azContext.Subscription.TenantId)
-    $authHeader = @{
-        'Content-Type'  = 'application/json'
-        'Authorization' = 'Bearer ' + $token.AccessToken
-    }
-
-    try {
-        Invoke-RestMethod -Uri $restUri -Method Put -Headers $authHeader -Body $body
-        Write-Output ($LocalizedData.SuccessMessage1 -f $BillingScope)
-    }
-    catch {
-        if ($_.Exception.Response.StatusCode -eq 409) {
-            Write-Output ($LocalizedData.AlreadyGrantedMessage1 -f $BillingScope)
-        }
-        else {
-            $body
-            throw $_.Exception
-        }
-    }
-}
-
-<#
-.SYNOPSIS
-Adds an export scope configuration to the specified Resource group.
-
-.PARAMETER HubName
-The name of the resource group.
-
-.PARAMETER Scope
-The export scope to add to the FinOps Hub configuration.
-
-.EXAMPLE
-Add-FinOpsHubScope -HubName ftk-FinOps-Hub -Scope "/providers/Microsoft.Billing/billingAccounts/1234567"
-
-Adds an export scope configuration to the specified Resource group.
-#>
-Function Add-FinOpsHubScope {
-    [CmdletBinding()]
-    param (
-        [Parameter()]
-        [string]
-        [ValidateNotNullOrEmpty()]
-        $HubName,
-        [Parameter()]
-        [String]
-        [ValidateNotNullOrEmpty()]
-        $Scope
-    )
-    $ErrorActionPreference = 'Stop'
-    [string]$operation = 'create'
-
-    # Main
-    Write-Output ''
-    Write-Output ("{0}    Starting" -f (Get-Date))
-
-    if (!$Scope.StartsWith('/')) {
-        $Scope = '/' + $Scope
-    }
-
-    if ($Scope.EndsWith('/')) {
-        $Scope = $Scope.Substring(0, $Scope.Length - 1)
-    }
-
-    Write-Output ("{0}    Export Scope to add: {1}" -f (Get-Date), $Scope)
-
-    $tagSuffix = "Microsoft.Cloud/hubs/$HubName"
-    $hubResource = Get-AzResource -ResourceType 'Microsoft.Storage/storageAccounts' -TagName 'cm-resource-parent' | Where-Object {$_.Tags['cm-resource-parent'].EndsWith($tagSuffix) }
-    if ($null -eq $hubResource) {
-        Write-Output ("{0}    Hub not found" -f (Get-Date))
-        Throw ("Hub not found")
-    }
-
-    if ($hubResource.Count -gt 1) {
-        Write-Output ("{0}    Multiple hubs found" -f (Get-Date))
-        Throw ("Multiple hubs found")
-    }
-
-    $storageAccount = Get-AzStorageAccount -ResourceGroupName $hubResource.ResourceGroupName -Name $hubResource.Name -ErrorAction SilentlyContinue
-    if ($null -eq $storageAccount) {
-        Write-Output ("{0}    Storage account not found" -f (Get-Date))
-        Throw ("Storage account not found")
-    }
-
-    $storageContext = $StorageAccount.Context
-    Get-AzStorageBlob -Container 'config' -Blob 'settings.json' -Context $storageContext | Get-AzStorageBlobContent -Force | Out-Null
-    $settings = Get-Content 'settings.json' | ConvertFrom-Json
-
-    # To deal with the case where there's nothing but a blank export scope in the settings.json file
-    if (($settings.exportScopes.Count -eq 1) -and ([string]::IsNullOrEmpty($settings.exportScopes[0]))) {
-        $settings.exportScopes = @()
-        $operation = 'create'
-        Write-Output ("{0}    No export scopes defined" -f (Get-Date), $Scope)
-    }
-
-    foreach ($exportScope in $settings.exportScopes) {
-        if ($exportScope.scope -eq $Scope) {
-            Write-Output ("{0}    Export scope {1} already exists" -f (Get-Date), $Scope)
-            $operation = 'none'
-        }
-    }
-
-    if ($operation -eq 'create') {
-        Write-Output ("{0}    Adding export scope {1} with tenant ID {2}" -f (Get-Date), $Scope, $TenantId)
-        [PSCustomObject]$ScopeToAdd = @{scope = $Scope}
-        $settings.exportScopes += $ScopeToAdd
-        Write-Output ("{0}    Saving settings.json" -f (Get-Date))
-        $settings | ConvertTo-Json -Depth 100 | Set-Content 'settings.json' -Force | Out-Null
-        Set-AzStorageBlobContent -Container 'config' -File 'settings.json' -Context $storageContext -Force | Out-Null
-    }
-
-    Write-Output ("{0}    Finished" -f (Get-Date))
-    Write-Output ''
-}
-
-#endregion Public functions
-
-Export-ModuleMember -Function 'Add-FinOpsHubScope'
-Export-ModuleMember -Function 'Add-FinOpsServicePrincipal'
-Export-ModuleMember -Function 'Deploy-FinOpsHub'
-Export-ModuleMember -Function 'Get-FinOpsToolkitVersions'
-=======
 $allFunctions = @()
 $allFunctions += Get-ChildItem -Path $privatePath
 $publicFunctions = Get-ChildItem -Path $publicPath
@@ -526,5 +23,4 @@
     $publicNames += [System.IO.Path]::GetFileNameWithoutExtension($function.Name)
 }
 
-Export-ModuleMember -Function $publicNames
->>>>>>> b0241b13
+Export-ModuleMember -Function $publicNames