# Copyright (c) Microsoft Corporation.
# Licensed under the MIT License.

& "$PSScriptRoot/../Initialize-Tests.ps1"

Describe 'CostExports' {
<<<<<<< HEAD
    It 'Create-Read-Update-Delete exports' {
        # Arrange
        $context = Get-AzContext
        $rg = "ftk-integration-tests"
        $scope = "/subscriptions/$($context.Subscription.Id)/resourceGroups/$rg"
        $loc = "East US"
        $storageName = ([guid]::NewGuid().Guid.Replace('-', '').Substring(0, 24))
        $exportName = "ftk-int-CostExports"
        
        Monitor "Export tests..." -Indent '  ' {
            # Arrange
            Report "Creating $rg RG..."
            New-AzResourceGroup -Name $rg -Location $loc -Force
            Report "Creating $storageName storage account..."
            $storage = New-AzStorageAccount `
                -ResourceGroupName $rg `
                -Name $storageName `
                -Location $loc `
                -SkuName Standard_LRS

            Monitor "Creating $exportName export..." {
                # Act -- create
                $newResult = New-FinOpsCostExport -Name $exportName -Scope $scope -StorageAccountId $storage.Id -Execute -Backfill 1
                # TODO: Run tests for all supported API versions: -ApiVersion '2023-08-01'
                
                # Assert
                Report -Object $newResult
                $newResult.Name | Should -Be $exportName
                $newResult.RunHistory | Should -BeNullOrEmpty -Because "the -RunHistory option was not specified"
            }

            Monitor "Getting $exportName..." {
                # Act -- read
                $getResult = Get-FinOpsCostExport -Name $exportName -Scope $scope -RunHistory
=======
    BeforeAll {
        # Arrange
        $context = Get-AzContext
        $rg = "ftk-integration-tests"
        $scope = "/subscriptions/$($context.Subscription.Id)/resourceGroups/$rg"
        $loc = "East US"
        $storageName = ([guid]::NewGuid().Guid.Replace('-', '').Substring(0, 24))
        $exportName = "ftk-int-CostExports"

        New-AzResourceGroup -Name $rg -Location $loc -Force
        $storage = New-AzStorageAccount `
            -ResourceGroupName $rg `
            -Name $storageName `
            -Location $loc `
            -SkuName Standard_LRS
    }

    It 'Should create-read-update-delete exports' {
        Monitor "Export tests..." -Indent '  ' {
            Monitor "Creating $exportName export..." {
                # Act -- create
                $newResult = New-FinOpsCostExport -Name $exportName -Scope $scope -StorageAccountId $storage.Id -Execute -Backfill 1
                # TODO: Run tests for all supported API versions: -ApiVersion '2023-08-01'
                
                # Assert
                Report -Object $newResult
                $newResult.Name | Should -Be $exportName
                $newResult.RunHistory | Should -BeNullOrEmpty -Because "the -RunHistory option was not specified"
            }

            Monitor "Getting $exportName..." {
                # Act -- read
                $getResult = Get-FinOpsCostExport -Name $exportName -Scope $scope -RunHistory

                # Assert
                Report "Found $($getResult.Count) export(s)"
                Report -Object $getResult
                $getResult.Count | Should -Be 1
                $getResult.Name | Should -Be $exportName
                $getResult.RunHistory.Count | Should -BeGreaterThan 0 -Because "-Execute -Backfill 1 was specified during creation"
            }

            Monitor "Running $exportName..." {
                # Act -- run now
                $runResult = Start-FinOpsCostExport -Name $exportName -Scope $scope
                
                # Assert
                Report $runResult
                $runResult | Should -BeTrue
            }

            Monitor "Deleting $exportName..." {
                # Act -- delete
                $deleteResult = Remove-FinOpsCostExport -Name $exportName -Scope $scope
                $confirmDeleteResult = Get-FinOpsCostExport -Name $exportName -Scope $scope
                
                # Assert
                Report $deleteResult
                $deleteResult | Should -BeTrue
                Report "$($getResult.Count) export(s) remaining"
                $confirmDeleteResult | Should -BeNullOrEmpty
            }

            # Cleanup
            Remove-AzStorageAccount -ResourceGroupName $rg -Name $storageName -Force
            Report "Storage account deleted"
        }
    }

    # TODO: Update this to check if older than 13 months
    It 'Should create one-time export' {
        # Arrange
        $historicalExportName = $exportName
        $startDate = (Get-Date -Day 1 -Hour 0 -Minute 0 -Second 0 -Millisecond 0 -AsUTC).AddMonths(-12)

        Monitor "Export tests..." -Indent '  ' {
            Monitor "Creating $historicalExportName export..." {
                # Act -- create
                $newResult = New-FinOpsCostExport `
                    -Name $historicalExportName `
                    -Scope $scope `
                    -StorageAccountId $storage.Id `
                    -Dataset AmortizedCost `
                    -OneTime `
                    -StartDate $startDate
                
                # Assert
                Report -Object $newResult
                $newResult.Name | Should -Be $historicalExportName
                $newResult.DatasetStartDate | Should -Be $startDate
            }

            Monitor "Getting $historicalExportName..." {
                # Act -- read
                $getResult = Get-FinOpsCostExport -Name $historicalExportName -Scope $scope -RunHistory
>>>>>>> 7133fb62

                # Assert
                Report "Found $($getResult.Count) export(s)"
                Report -Object $getResult
                $getResult.Count | Should -Be 1
<<<<<<< HEAD
                $getResult.Name | Should -Be $exportName
                $getResult.RunHistory.Count | Should -BeGreaterThan 0 -Because "-Execute -Backfill 1 was specified during creation"
            }

            Monitor "Running $exportName..." {
                # Act -- run now
                $runResult = Start-FinOpsCostExport -Name $exportName -Scope $scope
                
                # Assert
                Report $runResult
                $runResult | Should -BeTrue
            }

            Monitor "Deleting $exportName..." {
                # Act -- delete
                $deleteResult = Remove-FinOpsCostExport -Name $exportName -Scope $scope
                $confirmDeleteResult = Get-FinOpsCostExport -Name $exportName -Scope $scope
=======
                $getResult.Name | Should -Be $historicalExportName
                $getResult.RunHistory.Count | Should -BeGreaterThan 0 -Because "-Execute -Backfill 1 was specified during creation"
            }

            Monitor "Deleting $historicalExportName..." {
                # Act -- delete
                $deleteResult = Remove-FinOpsCostExport -Name $historicalExportName -Scope $scope
                $confirmDeleteResult = Get-FinOpsCostExport -Name $historicalExportName -Scope $scope
>>>>>>> 7133fb62
                
                # Assert
                Report $deleteResult
                $deleteResult | Should -BeTrue
                Report "$($getResult.Count) export(s) remaining"
                $confirmDeleteResult | Should -BeNullOrEmpty
            }

            # Cleanup
            Remove-AzStorageAccount -ResourceGroupName $rg -Name $storageName -Force
            Report "Storage account deleted"
        }
    }
}<|MERGE_RESOLUTION|>--- conflicted
+++ resolved
@@ -4,42 +4,6 @@
 & "$PSScriptRoot/../Initialize-Tests.ps1"
 
 Describe 'CostExports' {
-<<<<<<< HEAD
-    It 'Create-Read-Update-Delete exports' {
-        # Arrange
-        $context = Get-AzContext
-        $rg = "ftk-integration-tests"
-        $scope = "/subscriptions/$($context.Subscription.Id)/resourceGroups/$rg"
-        $loc = "East US"
-        $storageName = ([guid]::NewGuid().Guid.Replace('-', '').Substring(0, 24))
-        $exportName = "ftk-int-CostExports"
-        
-        Monitor "Export tests..." -Indent '  ' {
-            # Arrange
-            Report "Creating $rg RG..."
-            New-AzResourceGroup -Name $rg -Location $loc -Force
-            Report "Creating $storageName storage account..."
-            $storage = New-AzStorageAccount `
-                -ResourceGroupName $rg `
-                -Name $storageName `
-                -Location $loc `
-                -SkuName Standard_LRS
-
-            Monitor "Creating $exportName export..." {
-                # Act -- create
-                $newResult = New-FinOpsCostExport -Name $exportName -Scope $scope -StorageAccountId $storage.Id -Execute -Backfill 1
-                # TODO: Run tests for all supported API versions: -ApiVersion '2023-08-01'
-                
-                # Assert
-                Report -Object $newResult
-                $newResult.Name | Should -Be $exportName
-                $newResult.RunHistory | Should -BeNullOrEmpty -Because "the -RunHistory option was not specified"
-            }
-
-            Monitor "Getting $exportName..." {
-                # Act -- read
-                $getResult = Get-FinOpsCostExport -Name $exportName -Scope $scope -RunHistory
-=======
     BeforeAll {
         # Arrange
         $context = Get-AzContext
@@ -135,31 +99,11 @@
             Monitor "Getting $historicalExportName..." {
                 # Act -- read
                 $getResult = Get-FinOpsCostExport -Name $historicalExportName -Scope $scope -RunHistory
->>>>>>> 7133fb62
 
                 # Assert
                 Report "Found $($getResult.Count) export(s)"
                 Report -Object $getResult
                 $getResult.Count | Should -Be 1
-<<<<<<< HEAD
-                $getResult.Name | Should -Be $exportName
-                $getResult.RunHistory.Count | Should -BeGreaterThan 0 -Because "-Execute -Backfill 1 was specified during creation"
-            }
-
-            Monitor "Running $exportName..." {
-                # Act -- run now
-                $runResult = Start-FinOpsCostExport -Name $exportName -Scope $scope
-                
-                # Assert
-                Report $runResult
-                $runResult | Should -BeTrue
-            }
-
-            Monitor "Deleting $exportName..." {
-                # Act -- delete
-                $deleteResult = Remove-FinOpsCostExport -Name $exportName -Scope $scope
-                $confirmDeleteResult = Get-FinOpsCostExport -Name $exportName -Scope $scope
-=======
                 $getResult.Name | Should -Be $historicalExportName
                 $getResult.RunHistory.Count | Should -BeGreaterThan 0 -Because "-Execute -Backfill 1 was specified during creation"
             }
@@ -168,7 +112,6 @@
                 # Act -- delete
                 $deleteResult = Remove-FinOpsCostExport -Name $historicalExportName -Scope $scope
                 $confirmDeleteResult = Get-FinOpsCostExport -Name $historicalExportName -Scope $scope
->>>>>>> 7133fb62
                 
                 # Assert
                 Report $deleteResult
