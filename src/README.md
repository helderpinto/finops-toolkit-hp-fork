--- conflicted
+++ resolved
@@ -23,141 +23,10 @@
 2. ▶️ Start in the `dev` branch (or applicable [feature branch](../docs-wiki/Branching-strategy.md#-important-branches)).
 3. 👩‍💻 Make your change and build/deploy using local dev scripts:
 
-<<<<<<< HEAD
-After cloning and building the repo, check out the [issues list](../issues):
-
-- [`Help wanted ✨`](../issues?q=is%3Aissue+is%3Aopen+label%3A%22help+wanted+✨%22+sort%3Areactions-%2B1-desc) are areas we'd like explicit help on.
-- [`Good first issue 🏆`](../issues?q=is%3Aissue+is%3Aopen+label%3A%22good+first+issue+🏆%22+sort%3Areactions-%2B1-desc) are great candidates for those getting started.
-
-If an issue is assigned, please contact the assignee before starting to work on the issue.
-
-<br>
-
-## 📋 Prerequisites
-
-- If you don't have a GitHub account, [create one](https://github.com/join)
-  - Microsoft employees: Please [link your GitHub account](https://repos.opensource.microsoft.com/link) (new or existing) to your MS account and [join the Microsoft org](https://repos.opensource.microsoft.com/orgs/microsoft).
-- Install [Git](https://git-scm.com/)
-- Install [Visual Studio Code](https://code.visualstudio.com/)
-- Install recommended extensions (you should see a prompt in the bottom-right corner)
-- Install [PowerShell](https://learn.microsoft.com/powershell/scripting/install/installing-powershell) or confirm you have v7.1.3 or later:
-
   ```powershell
-  $PSVersionTable.PSVersion
-  ```
-
-- Enable running local scripts (for automation)
-
-  ```powershell
-  Set-ExecutionPolicy -ExecutionPolicy RemoteSigned -Scope CurrentUser
-  ```
-
-- Install Azure PowerShell and Bicep
-
-  ```powershell
-  Set-Location "<finops-toolkit-root>/src/scripts"
-  ./Init-Repo
-  ```
-
-### Git setup
-
-Set your global commit name and email address by running:
-
-```console
-git config --global user.name "Your Name"
-git config --global user.email "youremail@yourdomain.com"
-```
-
-> <sup>ℹ️ _Microsoft employees: please set this to your Microsoft email_</sup>
-
-## 🗃️ Fork and clone
-
-Fork the repository from the web and then clone your fork locally:
-
-```console
-git clone https://github.com/<your-github-account>/finops-toolkit.git
-cd finops-toolkit
-```
-
-<br>
-
-## 🌿 Select a branch
-
-> ℹ️ _Creating branches is only applicable for Microsoft contributors. We recommend external contributors use the same guidance within their fork but this is optional._
-
-If working on an existing feature, switch to the feature branch:
-
-```console
-git checkout features/<feature-name>
-```
-
-If you have a single-commit change that has no dependencies and is ready to go live in the next release, create your own branch and submit a PR from there:
-
-```console
-git checkout -b <your-github-account>/<feature-name>
-git branch --set-upstream-to=origin/dev
-```
-
-If creating a new feature, create a new feature branch:
-
-```powershell
-Set-Location "<finops-toolkit-root>/src/scripts"
-./New-FeatureBranch "<feature-name>"
-```
-
-For more details, refer to the [branching strategy](./process.md).
-
-<br>
-
-## 🚀 Deploy
-
-```powershell
-# Sign in and optionally specify a tenant ID, if needed
-Connect-AzAccount [-Tenant <tenant-id>]
-
-# Set the default subscription (or specify subscription below)
-Set-AzContext -Subscription "<subscription-id>"
-
-# Switch to the src/scripts directory
-Set-Location "<finops-toolkit-root>/src/scripts"
-
-# Deploy the desired template. Optional parameters:
-#   -ResourceGroup <name>       # Default: ftk-<alias>-<machine>
-#   -Location <azure-location>  # Default: westus
-#   -Template <template-name    # Default: finops-hubs
-#   -WhatIf                     # Use to validate template
-./Deploy-Toolkit "<template-or-module-name>" -Build
-```
-
-<br>
-
-## 🔬 Test and verify
-
-Every PR is expected to include some sort of verification:
-
-- 💪 **Unit tests** are preferred.
-- 👍 **Manual verification** is acceptable but should ideally be in addition to unit tests.
-- 🤞 **PS -WhatIf / az validate** should always happen but should not be the only means with which you verify your change.
-
-<br>
-
-## 👀 Pull requests
-
-Please do the following before submitting a pull request:
-
-1. Sign a [Contributor License Agreement (CLA)](./CLA.md) (one-time requirement).
-2. Review the [branching strategy](branching.md) and ensure you submit PRs against the correct branch.
-3. Ensure you have the latest changes from the upstream (official) repository:
-
-   ```console
-   git checkout <branch-name>
-   git pull https://github.com/microsoft/finops-toolkit.git <branch-name>
-=======
-   ```powershell
    Set-Location "<root>/src/scripts"  # run from the scripts folder
    ./Deploy-Toolkit "<template-or-module-name>" -Build
->>>>>>> 7133fb62
-   ```
+  ```
 
 4. 📝 Update [docs](../docs) and the [changelog](../docs/changelog.md).
 5. ✅ Submit a PR and address feedback daily.
