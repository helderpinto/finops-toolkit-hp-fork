# 🛠️ FinOps toolkit source

**Welcome aboard!** 🎉 If this is your first time to our repo, here are a few tips:

- Every folder has a README that explains its purpose.
- For public docs and specs, start in [docs](../docs).
- For code and dev docs, start in [src](../src) &nbsp; **← YOU ARE HERE**
- Read about our [architecture](architecture.md) for context on technologies and structure.
- Review our [coding guidelines](code.md) before you write/review code.
- Review the guidance below for how to contribute code.

<br>

On this page:

- [🛫 Get started](#-get-started)
- [📋 Prerequisites](#-prerequisites)
- [🗃️ Fork and clone](#️-fork-and-clone)
- [🌿 Select a branch](#-select-a-branch)
- [🚀 Deploy](#-deploy)
- [🔬 Test and verify](#-test-and-verify)
- [👀 Pull requests](#-pull-requests)

---

## 🛫 Get started

There are many ways to contribute to the FinOps toolkit project, like reporting issues, suggesting features, and submitting or reviewing pull requests. For an overview, refer to the [contribution guide](../CONTRIBUTING.md). This page covers how to contribute to the code.

After cloning and building the repo, check out the [issues list](../issues):

- [`Help wanted ✨`](../issues?q=is%3Aissue+is%3Aopen+label%3A%22help+wanted+✨%22+sort%3Areactions-%2B1-desc) are areas we'd like explicit help on.
- [`Good first issue 🏆`](../issues?q=is%3Aissue+is%3Aopen+label%3A%22good+first+issue+🏆%22+sort%3Areactions-%2B1-desc) are great candidates for those getting started.

If an issue is assigned, please contact the assignee before starting to work on the issue.

<br>

## 📋 Prerequisites

- If you don't have a GitHub account, [create one](https://github.com/join)
  - Microsoft employees: Please [link your GitHub account](https://repos.opensource.microsoft.com/link) (new or existing) to your MS account and [join the Microsoft org](https://repos.opensource.microsoft.com/orgs/microsoft).
- Install [Git](https://git-scm.com/)
- Install [Visual Studio Code](https://code.visualstudio.com/)
- Install recommended extensions (you should see a prompt in the bottom-right corner)
- Install [PowerShell](https://learn.microsoft.com/powershell/scripting/install/installing-powershell) or confirm you have v7.1.3 or later:

  ```powershell
  $PSVersionTable.PSVersion
  ```

- Enable running local scripts (for automation)

  ```powershell
  Set-ExecutionPolicy -ExecutionPolicy RemoteSigned -Scope CurrentUser
  ```

- Install Azure PowerShell and Bicep

  ```powershell
  Set-Location "<cloud-hubs-root>/src/scripts"
  ./Init-Repo
  ```

### Git setup

Set your global commit name and email address by running:

```console
git config --global user.name "Your Name"
git config --global user.email "youremail@yourdomain.com"
```

> <sup>ℹ️ _Microsoft employees: please set this to your Microsoft email_</sup>

## 🗃️ Fork and clone

Fork the repository from the web and then clone your fork locally:

```console
git clone https://github.com/<your-github-account>/cloud-hubs.git
cd cloud-hubs
```

<br>

## 🌿 Select a branch

> ℹ️ _Creating branches is only applicable for Microsoft contributors. We recommend external contributors use the same guidance within their fork but this is optional._

<<<<<<< HEAD
If creating a new feature, create a new feature branch:

```console
git checkout -b features/<feature-name>
git push origin features/<feature-name>
git branch --set-upstream-to=features/<feature-name>
```

=======
>>>>>>> a933cd4e
If working on an existing feature, switch to the feature branch:

```console
git checkout features/<feature-name>
```

If you have a single-commit change that has no dependencies and is ready to go live in the next release, create your own branch and submit a PR from there:

```console
git checkout -b <your-github-account>/<feature-name>
git branch --set-upstream-to=origin/dev
```

If creating a new feature, create a new feature branch:

```powershell
Set-Location "<cloud-hubs-root>/src/scripts"
./New-FeatureBranch "<feature-name>"
```

For more details, refer to the [branching strategy](./process.md).

<br>

## 🚀 Deploy

```powershell
# Sign in and optionally specify a tenant ID, if needed
Connect-AzAccount [-Tenant <tenant-id>]

# Set the default subscription (or specify subscription below)
Set-AzContext -Subscription "<subscription-id>"

# Switch to the src/scripts directory
Set-Location "<cloud-hubs-root>/src/scripts"

# Deploy the desired template. Optional parameters:
#   -ResourceGroup <name>       # Default: ftk-<alias>-<machine>
#   -Location <azure-location>  # Default: westus
#   -Template <template-name    # Default: finops-hubs
#   -WhatIf                     # Use to validate template
./Deploy-Toolkit "<template-or-module-name>"
```

<br>

## 🔬 Test and verify

Every PR is expected to include some sort of verification:

- 💪 **Unit tests** are preferred.
- 👍 **Manual verification** is acceptable but should ideally be in addition to unit tests.
- 🫰 **PS -WhatIf / az validate** should always happen but should not be the only means with which you verify your change.

<br>

## 👀 Pull requests

Please do the following before submitting a pull request:

1. Sign a [Contributor License Agreement (CLA)](./CLA.md) (one-time requirement).
2. Review the [branching strategy](branching.md) and ensure you submit PRs against the correct branch.
3. Ensure you have the latest changes from the upstream (official) repository:

   ```console
   git checkout <branch-name>
   git pull https://github.com/microsoft/cloud-hubs.git <branch-name>
   ```

   Resolve any merge conflicts, commit them, and then push them to your fork.

4. Only address 1 issue per pull request and [link the issue in the pull request](https://github.com/blog/957-introducing-issue-mentions).
5. Be sure to follow our [coding guidelines](./code.md) and keep code changes as small as possible.
6. Validate changes by running locally and running [[unit tests]].
7. Enable the checkbox to [allow maintainer edits](https://docs.github.com/github/collaborating-with-issues-and-pull-requests/allowing-changes-to-a-pull-request-branch-created-from-a-fork) so the branch can be updated for a merge.
8. Do all of the above before publishing your PR. You are welcome to create a draft PR to share and discuss ideas, but only publish when all code is committed, tested, and ready for review.
9. If you are working with others (especially internal teams), have 2 of your peers review your PRs. This will ensure a quicker turnaround as it is more likely that issues will be addressed before we review the PR.
10. INTERNAL ONLY: When your PR is ready to be reviewed, add the `Needs: Review` label. We only review PRs with this label. We strive to review these PRs at least once per business day (Pacific time, excluding US holidays). We will remove the label after reviewed.
11. As you update your PR and apply changes, mark each conversation as [resolved](https://docs.github.com/github/collaborating-with-issues-and-pull-requests/commenting-on-a-pull-request#resolving-conversations). After all comments are addressed, add the **Needs: Review** label again to signify that it is ready to review.
12. If you run into any merge issues, checkout this [Git tutorial](https://github.com/skills/resolve-merge-conflicts) to help you resolve merge conflicts and other issues.

As a reminder, smaller PRs are closed quicker. If your PR has less than 20 lines of code changed, apply the **Micro PR** label (internal only). We will prioritize these to ensure they are closed quickly.

For more details on how we use labels, see [[Labels]].

<br>

# 🙏 Thank you! <!-- markdownlint-disable-line single-h1 -->

Congratulations on your first PR! Hopefully it won't be your last!

Once your PR is merged, changes are usually deployed the following week in the Azure portal. Note that changes behind a feature flag must be manually enabled or enabled for rollout within the host portal. In general, all new features are rolled out via experimentation within the Azure portal, so they may not be available immediately.<|MERGE_RESOLUTION|>--- conflicted
+++ resolved
@@ -88,17 +88,6 @@
 
 > ℹ️ _Creating branches is only applicable for Microsoft contributors. We recommend external contributors use the same guidance within their fork but this is optional._
 
-<<<<<<< HEAD
-If creating a new feature, create a new feature branch:
-
-```console
-git checkout -b features/<feature-name>
-git push origin features/<feature-name>
-git branch --set-upstream-to=features/<feature-name>
-```
-
-=======
->>>>>>> a933cd4e
 If working on an existing feature, switch to the feature branch:
 
 ```console
